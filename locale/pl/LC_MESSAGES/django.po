# SOME DESCRIPTIVE TITLE.
# Copyright (C) YEAR THE PACKAGE'S COPYRIGHT HOLDER
# This file is distributed under the same license as the PACKAGE package.
# FIRST AUTHOR <EMAIL@ADDRESS>, YEAR.
#
msgid ""
msgstr ""
"Project-Id-Version: Weblate 1.2\n"
"Report-Msgid-Bugs-To: weblate@lists.cihar.com\n"
"POT-Creation-Date: 2014-10-05 20:21+0200\n"
<<<<<<< HEAD
"PO-Revision-Date: 2014-08-17 10:38+0200\n"
"Last-Translator: Stanisław Krukowski <stankruk@neostrada.pl>\n"
"Language-Team: Polish <https://hosted.weblate.org/projects/weblate/master/pl/"
">\n"
=======
"PO-Revision-Date: 2014-10-06 14:58+0200\n"
"Last-Translator: Michal Čihař <michal@cihar.com>\n"
"Language-Team: Polish "
"<https://hosted.weblate.org/projects/weblate/bootstrap/pl/>\n"
>>>>>>> 6e9f1723
"Language: pl\n"
"MIME-Version: 1.0\n"
"Content-Type: text/plain; charset=UTF-8\n"
"Content-Transfer-Encoding: 8bit\n"
"Plural-Forms: nplurals=3; plural=n==1 ? 0 : n%10>=2 && n%10<=4 && (n%100<10 "
"|| n%100>=20) ? 1 : 2;\n"
"X-Generator: Weblate 1.10-dev\n"

#: weblate/accounts/avatar.py:165
msgctxt "No known user"
msgid "None"
msgstr "Brak"

#: weblate/accounts/forms.py:89
#, fuzzy
#| msgid "At least five characters long."
msgid "At least four characters long."
msgstr "Przynajmniej pięć znaków."

#: weblate/accounts/forms.py:90
msgid "Username"
msgstr "Nazwa użytkownika"

#: weblate/accounts/forms.py:93
msgid ""
"This value may contain only letters, numbers and following characters: @ . + "
"- _"
msgstr ""
"Ta wartość może zawierać tylko litery, liczby, i następujace znaki: @ . + - _"

#: weblate/accounts/forms.py:113
msgid "This username is already taken. Please choose another."
msgstr "Nazwa użytkownika zajęta. Proszę wybrać inną."

#: weblate/accounts/forms.py:224 weblate/accounts/forms.py:294
msgid "E-mail"
msgstr "E-mail"

#: weblate/accounts/forms.py:226
msgid "You can add another emails on Authentication tab."
msgstr "Możesz dodać inne adresy email na zakładce Autentykacja."

#: weblate/accounts/forms.py:253 weblate/accounts/forms.py:331
msgid "Full name"
msgstr "Twoje imię i nazwisko"

#: weblate/accounts/forms.py:262
msgid "Subject"
msgstr "Temat"

#: weblate/accounts/forms.py:263 weblate/accounts/forms.py:519
msgid "Your name"
msgstr "Twoje imię"

#: weblate/accounts/forms.py:264 weblate/accounts/forms.py:520
msgid "Your email"
msgstr "Twój e-mail"

#: weblate/accounts/forms.py:266 weblate/html/admin/performance.html:46
msgid "Message"
msgstr "Wiadomość"

#: weblate/accounts/forms.py:269
msgid ""
"Please contact us in English, otherwise we might be unable to understand "
"your request."
msgstr ""
"Prosimy o kontakt po angielsku, w przeciwnym wypadku możemy mieć kłopot ze "
"zrozumieniem Twojego zapytania."

#: weblate/accounts/forms.py:295
msgid "Activation email will be sent here."
msgstr "E-mail aktywacyjny zostanie wysłany tutaj."

#: weblate/accounts/forms.py:308
msgid ""
"This email address is already in use. Please supply a different email "
"address."
msgstr "Ten adres e-mail jest już używany. Proszę podać inny."

#: weblate/accounts/forms.py:369
#, python-format
msgid "What is %s?"
msgstr "Ile to jest %s?"

#: weblate/accounts/forms.py:379
msgid "Please check your math and try again."
msgstr "Sprawdź swoje obliczenie i spróbuj ponownie."

#: weblate/accounts/forms.py:401
msgid "New password"
msgstr "Nowe hasło"

#: weblate/accounts/forms.py:402
msgid "At least six characters long."
msgstr "Przynajmniej sześć znaków."

#: weblate/accounts/forms.py:406
msgid "New password (again)"
msgstr "Nowe hasło (ponownie)"

#: weblate/accounts/forms.py:408
msgid "Repeat the password so we can verify you typed it in correctly."
msgstr "Powtórz hasło, aby zweryfikować, że go wpisałeś poprawnie."

#: weblate/accounts/forms.py:419
msgid "Password needs to have at least six characters."
msgstr "Hasło musi mieć przynajmniej sześć znaków."

#: weblate/accounts/forms.py:436
msgid "You must type the same password each time."
msgstr "Musisz wprowadzić to samo hasło za każdym razem."

#: weblate/accounts/forms.py:445
msgid "Current password"
msgstr "Aktualne hasło"

#: weblate/accounts/forms.py:455
msgid "User with this email address was not found."
msgstr "Użytkownik z takim adresem email nie został znaleziony."

#: weblate/accounts/forms.py:463
msgid "Username or email"
msgstr "Nazwa użytkownika lub adres email"

#: weblate/accounts/forms.py:466 weblate/html/accounts/profile.html:141
msgid "Password"
msgstr "Hasło"

#: weblate/accounts/forms.py:471
msgid ""
"Please enter a correct username and password. Note that both fields may be "
"case-sensitive."
msgstr ""

#: weblate/accounts/forms.py:473
#, fuzzy
#| msgid "Thank you. Your account is now activated."
msgid "This account is inactive."
msgstr "Dziękujemy. Twoje konto jest już aktywne."

#: weblate/accounts/forms.py:521 weblate/trans/models/project.py:79
msgid "Project name"
msgstr "Nazwa projektu"

#: weblate/accounts/forms.py:522 weblate/html/project_info.html:3
#: weblate/trans/models/project.py:90
msgid "Project website"
msgstr "Strona projektu"

#: weblate/accounts/forms.py:524 weblate/html/subproject_info.html:9
#: weblate/trans/models/subproject.py:75
msgid "Git repository"
msgstr "Repozytorium Git"

#: weblate/accounts/forms.py:526 weblate/trans/models/subproject.py:78
#, fuzzy
#| msgid ""
#| "URL of Git repository, use weblate://project/subproject for sharing with "
#| "other subproject."
msgid ""
"URL of Git repository, use weblate://project/resource for sharing with other "
"resource."
msgstr ""
"URL repozytorium Git, użyj weblate://project/subproject do dzielenia się z "
"innymi podprojektami."

#: weblate/accounts/forms.py:532 weblate/trans/models/subproject.py:122
msgid "File mask"
msgstr "Maska plików"

#: weblate/accounts/forms.py:534 weblate/trans/models/subproject.py:126
msgid ""
"Path of files to translate, use * instead of language code, for example: po/"
"*.po or locale/*/LC_MESSAGES/django.po."
msgstr ""
"Ścieżka do plików do tłumaczenia, użyj * zamiast kodu języka, np: po/*.po "
"lub locale/*/LC_MESSAGES/django.po."

#: weblate/accounts/forms.py:541
msgid "Additional message"
msgstr "Dodatkowy komunikat"

#: weblate/accounts/models.py:349
msgid "Interface Language"
msgstr "Język interfejsu"

#: weblate/accounts/models.py:355 weblate/html/language.html:7
#: weblate/html/languages.html:7 weblate/lang/views.py:35
msgid "Languages"
msgstr "Języki"

#: weblate/accounts/models.py:360
msgid "Secondary languages"
msgstr "Języki drugorzędne"

#: weblate/accounts/models.py:369 weblate/html/accounts/profile.html:66
msgid "Subscribed projects"
msgstr "Projekty subskrybowane"

#: weblate/accounts/models.py:373
msgid "Notification on any translation"
msgstr "Powiadomienie o jakimkolwiek tłumaczeniu"

#: weblate/accounts/models.py:377
msgid "Notification on new string to translate"
msgstr "Powiadomienie o nowym ciagu znaków do przetłumaczenia"

#: weblate/accounts/models.py:381
msgid "Notification on new suggestion"
msgstr "Powiadomienie o nowej sugestii"

#: weblate/accounts/models.py:385
msgid "Notification on new contributor"
msgstr "Powiadomienie o nowym uczestniku (współautorze tłumaczenia)"

#: weblate/accounts/models.py:389
msgid "Notification on new comment"
msgstr "Powiadomienie o nowym komentarzu"

#: weblate/accounts/models.py:393
msgid "Notification on merge failure"
msgstr "Powiadomienie o nieudanym scaleniu"

#: weblate/accounts/models.py:397
msgid "Notification on new language request"
msgstr "Powiadomienie o żądaniu nowego języka"

#: weblate/accounts/views.py:85 weblate/accounts/views.py:413
msgid "User registration"
msgstr "Rejestracja użytkownika"

#: weblate/accounts/views.py:101
#, fuzzy
#| msgid "Message has been sent to administrator."
msgid "Message could not be sent to administrator!"
msgstr "Wiadomość została wysłana do administratora."

#: weblate/accounts/views.py:119
msgid "Message has been sent to administrator."
msgstr "Wiadomość została wysłana do administratora."

#: weblate/accounts/views.py:142 weblate/accounts/views.py:209
msgid "You can not change demo profile on the demo server."
msgstr "Nie możesz zmieniać profilu demo na serwerze demo."

#: weblate/accounts/views.py:162
msgid "Your profile has been updated."
msgstr "Twój profil został zaktualizowany."

#: weblate/accounts/views.py:191
msgid "User profile"
msgstr "Profil użytkownika"

#: weblate/accounts/views.py:220
msgid "Your account has been removed."
msgstr "Twoje konto zostało usunięte."

#: weblate/accounts/views.py:265 weblate/html/accounts/contact.html:7
#: weblate/html/accounts/contact.html:22
msgid "Contact"
msgstr "Kontakt"

#: weblate/accounts/views.py:297 weblate/html/accounts/hosting.html:8
msgid "Hosting"
msgstr "Hosting"

#: weblate/accounts/views.py:371 weblate/html/accounts/login.html:9
#: weblate/html/accounts/login.html:42 weblate/html/base.html:80
msgid "Login"
msgstr "Logowanie"

#: weblate/accounts/views.py:381
msgid "Thanks for using Weblate!"
msgstr "Dzięki za używanie Weblate!"

#: weblate/accounts/views.py:435 weblate/html/accounts/email.html:8
msgid "Register email"
msgstr "Rejestruj email"

#: weblate/accounts/views.py:459
msgid "You have entered an invalid password."
msgstr "Podałeś niepoprawne hasło."

#: weblate/accounts/views.py:481
msgid "Your password has been changed."
msgstr "Twoje hasło zostało zmienione."

#: weblate/accounts/views.py:491 weblate/html/accounts/password.html:13
#: weblate/html/accounts/profile.html:144
msgid "Change password"
msgstr "Zmień hasło"

#: weblate/accounts/views.py:516 weblate/html/accounts/reset.html:8
#: weblate/html/accounts/reset.html:22
msgid "Password reset"
msgstr "Resetowanie hasła"

#: weblate/html/403.html:7
#, fuzzy
#| msgid "You don't have privileges to save translations!"
msgid "You don't have privileges to display this page."
msgstr "Nie masz uprawnień do zapisu tłumaczeń!"

#: weblate/html/403.html:11 weblate/html/404.html:11
msgid ""
"However the following translation projects are available on this server:"
msgstr ""
"Jednakże, istnieją następujące projekty tłumaczeniowe, dostępne na serwerze:"

#: weblate/html/404.html:7
msgid "The page you are looking for was not found."
msgstr "Strona, której szukałeś, nie została odnaleziona."

#: weblate/html/500.html:5
msgid "Server Error"
msgstr "Błąd serwera"

#: weblate/html/500.html:8
msgid ""
"The server had serious problems while serving your request. We've just sent "
"our trained monkeys to fix the issue."
msgstr ""
"Serwer miał poważne problemy, próbując obsłużyć twoje żądanie. Intensywnie "
"pracujemy nad tym, aby takie problemy już więcej się nie powtórzyły."

#: weblate/html/about.html:6
#, fuzzy
#| msgid "about"
msgid "About"
msgstr "o programie"

#: weblate/html/about.html:14 weblate/html/footer.html:7
#: weblate/trans/views/basic.py:390
msgid "About Weblate"
msgstr "O Weblate"

#: weblate/html/about.html:17
#, fuzzy
#| msgid ""
#| "Weblate is a web based translation tool with tight Git integration. It "
#| "features simple and clean user interface, propagation of translations "
#| "across subprojects, quality checks and automatic linking to source files."
msgid ""
"Weblate is a web based translation tool with tight Git integration. It "
"features simple and clean user interface, propagation of translations across "
"resources, quality checks and automatic linking to source files."
msgstr ""
"Weblate to narzędzie do tłumaczenia z interfejsem WWW, zintegrowane z "
"systemem kontroli wersji Git. Posiada przejrzysty interfejs użytkownika, "
"możliwość scalania tłumaczeń pomiędzy podprojektami, sprawdzanie spójności i "
"automatyczne odnośniki do plików źródłowych."

#: weblate/html/about.html:19 weblate/html/accounts/contact.html:14
#, python-format
msgid ""
"If you are looking for support for Weblate or want to file bug reports check "
"its website at <a href=\"%(weblate_url)s\">weblate.org</a>."
msgstr ""
"Jeśli szukasz wsparcia Weblate lub chcesz złożyć raporty błędów sprawdzić "
"jego stronę internetową na <a href=\"%(weblate_url)s\">weblate.org</a>."

#: weblate/html/about.html:29
#, fuzzy
#| msgid "Hosting site"
msgid "Hosting projects"
msgstr "Nazwa strony"

#: weblate/html/about.html:32
msgid ""
"This Weblate instance hosts translations for various free software projects."
msgstr ""
"Ta instancja Weblate hostów tłumaczeń dla różnych projektów darmowego "
"oprogramowania."

#: weblate/html/about.html:34
#, python-format
msgid ""
"We can host your project as well, if you are interested, please <a href="
"\"%(contact_url)s?subject=Project hosting\">contact us</a>."
msgstr ""
"Możemy hostować Twój projekt, jak również, jeśli są Państwo zainteresowani, "
"prosimy o <a href=\"%(contact_url)s?subject=Project hosting\">kontakt z "
"nami</a>."

#: weblate/html/about.html:43 weblate/trans/models/advertisement.py:37
msgid "Donate to Weblate"
msgstr "Wesprzyj Weblate"

#: weblate/html/about.html:45
#, fuzzy
#| msgid ""
#| "Weblate is free software created by volunteers, but you can still support "
#| "them financially:"
msgid ""
"Weblate is free software created by volunteers, but you can still support "
"them financially."
msgstr ""
"Weblate to darmowe oprogramowanie tworzone przez wolontariuszy, ale nadal "
"można wspierać ich finansowo:"

#: weblate/html/about.html:48
msgid "Flattr Weblate!"
msgstr "Flattr Weblate!"

#: weblate/html/about.html:49 weblate/html/footer.html:10
msgid "Donate to Weblate!"
msgstr "Dotuj Weblate!"

#: weblate/html/about.html:58
msgid "Versions"
msgstr "Wersje"

#: weblate/html/about.html:61
msgid "This site is built using following projects:"
msgstr "Ta strona jest zbudowana z użyciem następujących projektów:"

#: weblate/html/about.html:80 weblate/html/data.html:48
#: weblate/html/index.html:35 weblate/html/translation.html:25
#: weblate/html/translation.html.py:258
msgid "Statistics"
msgstr "Statystyki"

#: weblate/html/about.html:85
msgid "Strings to translate"
msgstr "Napisy do przetłumaczenia"

#: weblate/html/about.html:89
msgid "Words to translate"
msgstr "Słowa do przetłumaczenia"

#: weblate/html/about.html:93
msgid "Used languages"
msgstr "Wykorzystane języki"

#: weblate/html/about.html:97
msgid "Registered users"
msgstr "Zarejestrowani użytkownicy"

#: weblate/html/about.html:101 weblate/html/user-activity.html:3
msgid "Suggestions made"
msgstr "Sugestie"

#: weblate/html/about.html:105 weblate/html/user-activity.html:7
msgid "Translations made"
msgstr "Tłumaczenia"

#: weblate/html/about.html:109
msgid "Failing checks found"
msgstr "Znaleziono nieudane testy"

#: weblate/html/about.html:113 weblate/html/project.html:29
msgid "Ignored checks"
msgstr "Zignorowane testy"

#: weblate/html/accounts/contact.html:13
msgid "You can contact maintainers of this server here."
msgstr "Możesz skontaktować się z opiekunami tego serwera tutaj."

#: weblate/html/accounts/contact.html:28 weblate/html/accounts/hosting.html:26
msgid "Send"
msgstr "Wyślij"

#: weblate/html/accounts/email-sent.html:6 weblate/html/accounts/login.html:67
#: weblate/html/accounts/register.html:9
msgid "Registration"
msgstr "Rejestracja"

#: weblate/html/accounts/email-sent.html:12
#, fuzzy
#| msgid "Registration date"
msgid "Registration almost complete"
msgstr "Data rejestracji"

#: weblate/html/accounts/email-sent.html:15
msgid ""
"Thank you for registering. You will very soon receive an email with a "
"confirmation link. Please follow this link in order to complete your "
"registration."
msgstr ""
"Dziękujemy za rejestrację. Będziesz bardzo szybko otrzymywać email z linkiem "
"potwierdzającym. Proszę kliknąć na ten link, aby zakończyć rejestrację."

#: weblate/html/accounts/email-sent.html:19
#, python-format
msgid ""
"If you don't receive it shortly, please check your spam folder or retry the "
"registration. If the problem persists, please <a href=\"%(contact_url)s?"
"subject=Registration problems\">contact us</a>."
msgstr ""
"Jeśli nie otrzymasz go wkrótce, proszę sprawdzić folder spam lub ponowić "
"rejestrację. Jeśli problem nadal występuje <a href=\"%(contact_url)s?"
"subject=Lost activation code\">prosimy o kontakt</a>."

#: weblate/html/accounts/email.html:11 weblate/html/accounts/register.html:20
#: weblate/html/accounts/reset.html:17
#, fuzzy
#| msgid "Please fix errors in registration form."
msgid "Please fix errors in the registration form."
msgstr "Proszę poprawić błędy w formularzu rejestracyjnym."

#: weblate/html/accounts/email.html:20 weblate/html/accounts/profile.html:251
#: weblate/html/accounts/register.html:17
msgid ""
"By registering you agree to use your name and email in Git commits and "
"provide your contribution under license defined by each translated project."
msgstr ""
"Poprzez rejestrację użytkownika zgadzasz się używać swoich danych (imię, "
"nazwisko) i e-maila w logach Gita oraz na licencjonowanie Twoich prac na "
"warunkach określonych przez każdy z tłumaczonych projektów."

#: weblate/html/accounts/email.html:22 weblate/html/accounts/register.html:37
#: weblate/html/base.html:78
msgid "Register"
msgstr "Rejestruj"

#: weblate/html/accounts/hosting.html:13
msgid ""
"Please check in advance whether your project is eligible for project hosting "
"on this site."
msgstr ""

#: weblate/html/accounts/hosting.html:21 weblate/html/index.html:100
msgid "Ask for project hosting"
msgstr ""

#: weblate/html/accounts/hosting.html:34
msgid "Conditions for free hosting conditions"
msgstr ""

#: weblate/html/accounts/hosting.html:37
msgid ""
"Translated content has to be released under <a href=\"http://en.wikipedia."
"org/wiki/Free_software_license\">free license</a>."
msgstr ""
<<<<<<< HEAD
=======
"Przetłumaczona zawartość może być wydana na warunkach <a href=\""
"http://en.wikipedia.org/wiki/Free_software_license\">darmowej licencji</a>."
>>>>>>> 6e9f1723

#: weblate/html/accounts/hosting.html:38
msgid ""
"Source code has to be publicly available in supported version control system."
msgstr ""
<<<<<<< HEAD

#: weblate/html/accounts/hosting.html:39
msgid "There is no guarantee for service availability or quality."
msgstr ""

#: weblate/html/accounts/hosting.html:45
msgid "Commercial hosting"
msgstr ""
=======
"Kod źródłowy musi być publicznie dostępny we wspieranym systemie kontroli "
"wersji."

#: weblate/html/accounts/hosting.html:39
msgid "There is no guarantee for service availability or quality."
msgstr "Nie ma żadnej gwarancji dostępności i jakości usługi."

#: weblate/html/accounts/hosting.html:45
msgid "Commercial hosting"
msgstr "Hostowanie komercyjne"
>>>>>>> 6e9f1723

#: weblate/html/accounts/hosting.html:48
msgid ""
"Commercial hosting is possible as well, our price starts at 19 EUR per "
"project and month, please get in touch with us for more details."
msgstr ""

#: weblate/html/accounts/hosting.html:52 weblate/html/footer.html:8
msgid "Contact us"
msgstr "Skontaktuj się z nami"

#: weblate/html/accounts/login.html:15
msgid "This username/password combination was not found. Please try again."
msgstr ""
"Kombinacja pól tekstowych: użytkownik/hasło nie została odnaleziona. Spróbuj "
"ponownie."

#: weblate/html/accounts/login.html:19
msgid ""
"To test Weblate, you can login as <code>demo</code> user with password "
"<code>demo</code>."
msgstr ""
"Aby przetestować Weblate, możesz się zalogować jako użytkownik <code>demo</"
"code> z hasłem <code>demo</code>."

#: weblate/html/accounts/login.html:28
msgid "Password login"
msgstr "Hasło logowania"

#: weblate/html/accounts/login.html:35
#, python-format
msgid "Forgot your password? You can <a href=\"%(reset_url)s\">reset it</a>."
msgstr ""
"Nie pamiętasz hasła? Możesz <a href=\"%(reset_url)s\">je zresetować</a>."

#: weblate/html/accounts/login.html:54
msgid "Third party login"
msgstr "Logowanie przez zewnętrzne serwisy"

#: weblate/html/accounts/login.html:72
#, python-format
msgid ""
"Do not have an account yet? You can <a href=\"%(register_url)s\">register</"
"a>."
msgstr ""
"Nie masz jeszcze konta? Możesz się <a href=\"%(register_url)s"
"\">zarejestrować</a>."

#: weblate/html/accounts/password.html:6 weblate/html/accounts/profile.html:9
#: weblate/html/accounts/removal.html:7
#, fuzzy
#| msgid "Your public profile:"
msgid "Your profile"
msgstr "Twój profil publiczny:"

#: weblate/html/accounts/password.html:16
msgid ""
"Please enter your new password twice so we can verify you typed it in "
"correctly."
msgstr ""
"Proszę wpisać dwukrotnie nowe hasło, aby można było zweryfikować, czy "
"wpisano je poprawnie."

#: weblate/html/accounts/password.html:25
msgid "Change my password"
msgstr "Zmień hasło"

#: weblate/html/accounts/profile.html:15 weblate/trans/views/files.py:91
msgid "Please fix errors in the form."
msgstr "Proszę poprawić błędy w formularzu."

#: weblate/html/accounts/profile.html:22 weblate/html/accounts/profile.html:35
msgid "Preferences"
msgstr "Preferencje"

#: weblate/html/accounts/profile.html:23
msgid "Subscriptions"
msgstr "Subskrypcje"

#: weblate/html/accounts/profile.html:24
#: weblate/html/accounts/profile.html:101
msgid "Account"
msgstr "Konto"

#: weblate/html/accounts/profile.html:25
msgid "Authentication"
msgstr "Autentykacja"

#: weblate/html/accounts/profile.html:26
#, fuzzy
#| msgid "User profile"
msgid "Profile"
msgstr "Profil użytkownika"

#: weblate/html/accounts/profile.html:27
#: weblate/html/accounts/profile.html:248
msgid "Licenses"
msgstr "Licencje"

#: weblate/html/accounts/profile.html:40 weblate/html/accounts/profile.html:71
#: weblate/html/accounts/profile.html:80
#: weblate/html/accounts/profile.html:106 weblate/html/edit_dictionary.html:24
#: weblate/html/js/detail.html:39 weblate/html/translate.html:78
msgid "Save"
msgstr "Zapisz"

#: weblate/html/accounts/profile.html:46 weblate/html/accounts/profile.html:86
#: weblate/html/accounts/profile.html:112
#: weblate/html/accounts/profile.html:184
#: weblate/html/accounts/profile.html:230
#: weblate/html/accounts/profile.html:283
#, fuzzy
#| msgid "Subscriptions"
msgid "Description"
msgstr "Subskrypcje"

#: weblate/html/accounts/profile.html:49
msgid ""
"Choose which languages you prefer to translate. These will be offered to you "
"on the dashboard to have easier access to chosen translations."
msgstr ""

#: weblate/html/accounts/profile.html:52
msgid ""
"The secondary languages are shown next to the source string when translating."
msgstr ""

#: weblate/html/accounts/profile.html:56 weblate/html/accounts/profile.html:91
#: weblate/html/accounts/profile.html:117
#: weblate/html/accounts/profile.html:189
#: weblate/html/accounts/profile.html:235
#: weblate/html/admin/performance.html:23
#: weblate/html/admin/performance.html:31 weblate/html/base.html:70
#: weblate/html/check.html:42 weblate/html/check_project.html:43
#: weblate/html/check_subproject.html:47 weblate/html/checks.html:35
#: weblate/html/footer.html:9
msgid "Documentation"
msgstr "Dokumentacja"

#: weblate/html/accounts/profile.html:75
#, fuzzy
#| msgid "Subscriptions"
msgid "Subscription settings"
msgstr "Subskrypcje"

#: weblate/html/accounts/profile.html:88
msgid "You will receive chosen notifications via email for all your languages."
msgstr ""
"Otrzymasz wybrane zawiadomienia poprzez e-mail, do wszystkich języków, które "
"wybrałeś."

#: weblate/html/accounts/profile.html:114
msgid "Your name and email will appear as author on Git commits."
msgstr ""
"Twoje dane (imię, nazwisko) oraz adres e-mail pojawią się jako autor w "
"logach Gita."

#: weblate/html/accounts/profile.html:127
#, fuzzy
#| msgid "User comments"
msgid "User identities"
msgstr "Komentarze użytkownika"

#: weblate/html/accounts/profile.html:129
msgid ""
"You can manage identities which are associated to this account and which can "
"be used to log in."
msgstr ""

#: weblate/html/accounts/profile.html:130
msgid "Currently associated:"
msgstr ""

#: weblate/html/accounts/profile.html:134
msgid "Identity"
msgstr "Tożsamość"

#: weblate/html/accounts/profile.html:135
msgid "User ID"
msgstr "Identyfikator użytkownika"

#: weblate/html/accounts/profile.html:136 weblate/html/last-changes.html:16
msgid "Action"
msgstr "Akcja"

#: weblate/html/accounts/profile.html:144
msgid "Set password"
msgstr "Ustaw hasło"

#: weblate/html/accounts/profile.html:152
msgid "Disconnect"
msgstr "Rozłącz"

#: weblate/html/accounts/profile.html:161
msgid "Add new association:"
msgstr "Dodaj nowe powiązanie:"

#: weblate/html/accounts/profile.html:171
msgid "Removal"
msgstr ""

#: weblate/html/accounts/profile.html:174
#: weblate/html/accounts/removal.html:12
msgid "Removal of the account deletes all your private data."
msgstr ""

#: weblate/html/accounts/profile.html:177
msgid "Remove my account"
msgstr ""

#: weblate/html/accounts/profile.html:186
msgid "You can configure how you will log in on this site."
msgstr ""

#: weblate/html/accounts/profile.html:200
#, fuzzy
#| msgid "Your email"
msgid "Your summary"
msgstr "Twój e-mail"

#: weblate/html/accounts/profile.html:208
#, fuzzy
#| msgid "Your public profile:"
msgid "Your public profile"
msgstr "Twój profil publiczny:"

#: weblate/html/accounts/profile.html:218
#, fuzzy
#| msgid "Your name"
msgid "Your avatar"
msgstr "Twoje imię"

#: weblate/html/accounts/profile.html:221
msgid "Avatars are provided using libravatar."
msgstr "Awatary są dostarczane przy użyciu libravatar."

#: weblate/html/accounts/profile.html:232
#, fuzzy
#| msgid "Your public profile:"
msgid "Your public appearance on this site."
msgstr "Twój profil publiczny:"

#: weblate/html/accounts/profile.html:255
msgid ""
"Following projects have explicitly specified their licensing and copyright "
"conditions:"
msgstr ""

#: weblate/html/accounts/profile.html:258 weblate/html/data.html:26
#: weblate/html/data.html.py:57 weblate/html/data.html:83
#: weblate/html/index.html:79 weblate/html/list-translations.html:7
#: weblate/trans/models/subproject.py:72
msgid "Project"
msgstr "Projekt"

#: weblate/html/accounts/profile.html:258
#, fuzzy
#| msgid "Licenses"
msgid "License"
msgstr "Licencje"

#: weblate/html/accounts/profile.html:285
msgid ""
"Please pay attention to the licensing information as these specify how "
"others are allowed to use your translations."
msgstr ""

#: weblate/html/accounts/register.html:30
msgid "Register using email"
msgstr "Zarejestruj używając adresu email"

#: weblate/html/accounts/register.html:49
msgid "Third party registration"
msgstr "Rejestracja przez zewnętrzne serwisy"

#: weblate/html/accounts/register.html:65
#, python-format
msgid ""
"Sorry, but registrations on this site are disabled. You can <a href="
"\"%(contact_url)s\">contact us</a> for more details."
msgstr ""
"Przykro nam, ale rejestracje na tej stronie są wyłączone. Możesz <a href="
"\"%(contact_url)s\">skontaktować się z nami</a> po więcej informacji."

#: weblate/html/accounts/removal.html:16
#, fuzzy
#| msgid "Account"
msgid "Account removal"
msgstr "Konto"

#: weblate/html/accounts/removal.html:18
msgid ""
"By pressing following button, your will no longer be able to use this "
"account."
msgstr ""

#: weblate/html/accounts/removal.html:22
msgid "Delete this account"
msgstr "Usuń to konto"

#: weblate/html/accounts/reset.html:14
msgid ""
"Forgotten your password? Enter your e-mail address below, and we'll e-mail "
"instructions for setting a new one."
msgstr ""
"Nie pamiętasz hasła? Wpisz poniżej swój adres e-mail, a my wyślemy wiadomość "
"z instrukcjami dotyczącymi ustawienia hasła nowego."

#: weblate/html/accounts/reset.html:28
msgid "Reset my password"
msgstr "Zresetuj moje hasło"

#: weblate/html/accounts/user.html:35 weblate/html/base.html:63
#: weblate/html/index.html:28 weblate/html/index.html.py:30
#: weblate/html/index.html:74 weblate/html/language.html:23
msgid "Projects"
msgstr "Projekty"

#: weblate/html/accounts/user.html:44 weblate/html/js/activity.html:2
msgid "Activity in last 30 days"
msgstr "Aktywność w ostatnich 30 dniach"

#: weblate/html/accounts/user.html:47 weblate/html/js/activity.html:5
msgid "Activity in last year"
msgstr "Aktywności w ostatnim roku"

#: weblate/html/admin/custom-index.html:11
msgid "Reports"
msgstr "Raporty"

#: weblate/html/admin/custom-index.html:14 weblate/html/admin/report.html:4
#: weblate/html/admin/report.html.py:13
msgid "Status of repositories"
msgstr "Stan repozytoriów"

#: weblate/html/admin/custom-index.html:20 weblate/html/admin/ssh.html:5
#: weblate/html/admin/ssh.html.py:9
msgid "SSH keys"
msgstr "Klucze SSH"

#: weblate/html/admin/custom-index.html:26
#: weblate/html/admin/performance.html:6
#: weblate/html/admin/performance.html:15
msgid "Performance report"
msgstr "Raport wydajności"

#: weblate/html/admin/performance.html:10 weblate/html/admin/report.html:8
#: weblate/html/admin/ssh.html:9
msgid "Home"
msgstr "Strona domowa"

#: weblate/html/admin/performance.html:10
msgid "Performance"
msgstr "Wydajność"

#: weblate/html/admin/performance.html:21
msgid "Check"
msgstr "Test"

#: weblate/html/admin/performance.html:22
msgid "Result"
msgstr "Wynik"

#: weblate/html/admin/performance.html:39
#, fuzzy
#| msgid "Bad configuration"
msgid "Configuration errors"
msgstr "Zła konfiguracja"

#: weblate/html/admin/performance.html:45
msgid "Name"
msgstr ""

#: weblate/html/admin/report.html:8 weblate/html/js/detail.html:12
msgid "Status"
msgstr "Stan"

#: weblate/html/admin/report.html:17
#, python-format
msgid ""
"Not showing status of linked repository. Check <a href=\"#%(slug)s\">"
"%(repo)s</a> instead."
msgstr ""
"Stan przyłączonego repozytorium jest nieznany. Zamiast tego, sprawdź <a href="
"\"#%(slug)s\">%(repo)s</a>."

#: weblate/html/admin/ssh.html:15
msgid "Public SSH key"
msgstr "Klucz publiczny SSH"

#: weblate/html/admin/ssh.html:16
msgid "Weblate currently uses following SSH key:"
msgstr "Weblate obecnie używa następującego klucza SSH:"

#: weblate/html/admin/ssh.html:23
msgid "Generate SSH key"
msgstr "Generuj klucz SSH"

#: weblate/html/admin/ssh.html:24
msgid ""
"You don't seem to have existing SSH key, by pressing button below Weblate "
"will generate it for you."
msgstr ""
"Nie wydaje się, że istnieje klucz SSH, naciskając przycisk poniżej Weblate "
"wygeneruje go dla Ciebie."

#: weblate/html/admin/ssh.html:28
msgid "Generate"
msgstr "Generuj"

#: weblate/html/admin/ssh.html:34
msgid "Known host keys"
msgstr "Klucze znanych hostów"

#: weblate/html/admin/ssh.html:41
msgid "Hostname"
msgstr "Nazwa hosta"

#: weblate/html/admin/ssh.html:42
msgid "Key type"
msgstr "Rodzaj klucza"

#: weblate/html/admin/ssh.html:43
msgid "Fingerprint"
msgstr "Odcisk palca"

#: weblate/html/admin/ssh.html:56
msgid "Add host key"
msgstr "Dodaj klucz hosta"

#: weblate/html/admin/ssh.html:57
msgid ""
"To access SSH hosts, it's host key needs to be verified. You can get the "
"host key entering a domain name or IP for the host in the form below."
msgstr ""

#: weblate/html/admin/ssh.html:61
msgid "Host:"
msgstr "Adres:"

#: weblate/html/admin/ssh.html:63
msgid "Port:"
msgstr ""

#: weblate/html/admin/ssh.html:65
msgid "Submit"
msgstr ""

#: weblate/html/admin/ssh.html:68
msgid "More information"
msgstr "Więcej informacji"

#: weblate/html/admin/ssh.html:70
#, python-format
msgid ""
"You can find more information about setting up SSH keys in <a href="
"\"%(ssh_docs)s\">the Weblate manual</a>."
msgstr ""
"Możesz znaleźć więcej informacji na temat tworzenia kluczy SSH w <a href="
"\"%(ssh_docs)s\">instrukcji Weblate</a> ."

#: weblate/html/admin/trans/change_form.html:12
#, fuzzy, python-format
#| msgid ""
#| "More information about this check is available in the <a href=\"%(link)s"
#| "\">documentation</a>."
msgid ""
"Required fields are marked as bold, you can find more information in the <a "
"href=\"%(url)s\">documentation</a>."
msgstr ""
"Więcej informacji o tym teście znajdziesz w <a href=\"%(link)s"
"\">dokumentacji</a>."

#: weblate/html/admin/trans/change_form.html:14
msgid "Do not change this object here, please use Weblate interface instead."
msgstr ""

#: weblate/html/admin/trans/change_form.html:18
#, python-format
msgid ""
"Importing a new translation can take some time, please check <a href="
"\"%(url)s\">our documentation</a> for information on how to improve this."
msgstr ""

#: weblate/html/base.html:40
#, fuzzy
#| msgid "Toggle text direction"
msgid "Toggle navigation"
msgstr "Przełącz kierunek tekstu"

#: weblate/html/base.html:51 weblate/html/base.html.py:89
msgid "Dashboard"
msgstr ""
<<<<<<< HEAD

#: weblate/html/base.html:54 weblate/html/index.html:27
#: weblate/html/index.html.py:53
msgid "Your translations"
msgstr "Twoje tłumaczenia"

=======

#: weblate/html/base.html:54 weblate/html/index.html:27
#: weblate/html/index.html.py:53
msgid "Your translations"
msgstr "Twoje tłumaczenia"

>>>>>>> 6e9f1723
#: weblate/html/base.html:75
msgid "Logout"
msgstr "Wyloguj"

#: weblate/html/check.html:7 weblate/html/check_project.html:7
#: weblate/html/check_subproject.html:7 weblate/html/checks.html:7
#: weblate/html/js/detail.html:13
msgid "Checks"
msgstr "Testy"

#: weblate/html/check.html:16 weblate/html/check_project.html:17
#: weblate/html/check_subproject.html:18 weblate/html/checks.html:15
#, fuzzy
#| msgid "Checks"
msgid "Checks listing"
msgstr "Testy"

#: weblate/html/check.html:26 weblate/html/check_project.html:27
#: weblate/html/check_subproject.html:31
#, fuzzy
#| msgid "No matching strings found!"
msgid "No matching checks found!"
msgstr "Nie znaleziono pasujących napisów!"

#: weblate/html/check.html:35 weblate/html/check_project.html:36
#: weblate/html/check_subproject.html:40
#, fuzzy
#| msgid "Checks"
msgid "Check details"
msgstr "Testy"

#: weblate/html/check_subproject.html:27 weblate/html/dictionary.html:39
#: weblate/html/search.html:21 weblate/html/source-review.html:23
#: weblate/html/translate.html:70 weblate/html/translate.html.py:137
#: weblate/html/translate.html:258 weblate/html/translate.html.py:339
#: weblate/trans/forms.py:502
msgid "Source"
msgstr "Źródło"

#: weblate/html/checks.html:30
msgid "Information"
msgstr "Informacje"

#: weblate/html/checks.html:32
msgid ""
"Customizable quality checks will help you in improving quality of "
"translations."
<<<<<<< HEAD
msgstr ""
=======
msgstr "Konfigurowalne kontrole jakości pomogą w poprawie jakości tłumaczeń."
>>>>>>> 6e9f1723

#: weblate/html/data-root.html:6 weblate/html/index.html:43
#: weblate/html/share.html:30
msgid "Data export"
msgstr "Eksport danych"

#: weblate/html/data-root.html:12 weblate/html/data.html:13
msgid "You can retrieve various data from Weblate in machine readable format."
msgstr "Można pobrać różne dane z Weblate z maszyny w czytelnej formie."

#: weblate/html/data-root.html:15 weblate/html/data.html:16
msgid "RSS feeds"
msgstr "Kanały RSS"

#: weblate/html/data-root.html:18 weblate/html/data.html:19
msgid ""
"To follow translation progress you can use RSS feeds which include all "
"important changes in translation."
msgstr ""
"Aby śledzić postęp tłumaczenia można korzystać z kanałów RSS, które "
"zawierają wszystkie ważne zmiany w tłumaczeniu."

#: weblate/html/data-root.html:19 weblate/html/data.html:20
#, python-format
msgid ""
"More information about exported RSS feeds is available in <a href="
"\"%(rss_docs)s\">the documentation</a>."
msgstr ""
"Więcej informacji o źródłach RSS znajdziesz w <a href=\"%(rss_docs)s"
"\">dokumentacji</a>."

#: weblate/html/data-root.html:25 weblate/html/data.html:27
#: weblate/html/data.html.py:58 weblate/html/data.html:84
#: weblate/html/data.html.py:109
msgid "URL"
msgstr "Url"

#: weblate/html/data-root.html:26 weblate/html/data.html:28
#: weblate/html/data.html.py:59 weblate/html/data.html:85
msgid "Link"
msgstr "Odnośnik"

#: weblate/html/data-root.html:31 weblate/html/data.html:34
#: weblate/html/data.html.py:40
msgid "RSS"
msgstr "RSS"

#: weblate/html/data-root.html:36
msgid "Per project data"
msgstr "Dane dla projektu"

#: weblate/html/data-root.html:39
msgid ""
"There is more data exported per project, please check following links for "
"more information."
msgstr ""
"Nie ma więcej danych eksportowanych na projekt, proszę sprawdzić poniższe "
"linki, aby uzyskać więcej informacji."

#: weblate/html/data-root.html:49 weblate/html/data.html:73
#, fuzzy
#| msgid "Notification on new comment"
msgid "Notification hooks"
msgstr "Powiadomienie o nowym komentarzu"

#: weblate/html/data-root.html:52 weblate/html/data.html:76
#, python-format
msgid ""
"With notification hooks, Weblate will automatically import changes done by "
"your developers and will allow continuous translation. More information is "
"available in <a href=\"%(hooks_docs)s\">the documentation</a>."
msgstr ""

#: weblate/html/data.html:7
#, fuzzy
#| msgid "Data export"
msgid "data exports"
msgstr "Eksport danych"

#: weblate/html/data.html:46
msgid ""
"There are also per language RSS feeds available, you can construct them by "
"appending a language code to the above URLs."
msgstr ""
"Istnieją również kanały RSS dostępne z podziałem na języki, można je "
"utworzyć dodając kod języka do powyższego URL."

#: weblate/html/data.html:51
#, python-format
msgid ""
"Translation statistics for every subproject in JSON format allow you to use "
"these data in other websites or tools. Format of the data is described in <a "
"href=\"%(api_docs)s\">the documentation</a>."
msgstr ""
"Statystyki tłumaczeń dla każdego podprojektu w formacie JSON pozwalają "
"korzystać z tych danych na innych stronach internetowych lub narzędziach. "
"Format danych jest opisany w <a href=\"%(api_docs)s\">dokumentacji</a>."

#: weblate/html/data.html:66
msgid "Download"
msgstr "Pobierz"

#: weblate/html/data.html:91 weblate/html/data.html.py:97
msgid "Hook"
msgstr ""

#: weblate/html/data.html:103
msgid ""
"Weblate also supports direct notification from several code hosting sites:"
msgstr ""

#: weblate/html/data.html:108
msgid "Hosting site"
msgstr "Nazwa strony"

#: weblate/html/data.html:110 weblate/trans/models/advertisement.py:111
msgid "Note"
msgstr ""

#: weblate/html/data.html:117
msgid "Enable Weblate service hook in repository settings."
msgstr ""

#: weblate/html/dictionaries.html:8 weblate/html/dictionary.html:9
msgid "glossaries"
msgstr "słowniki"

#: weblate/html/dictionaries.html:15 weblate/html/js/detail.html:11
#: weblate/html/languages.html:15 weblate/html/list-translations.html:7
#: weblate/trans/forms.py:614
msgid "Language"
msgstr "Język"

#: weblate/html/dictionaries.html:16 weblate/html/translation.html:89
#: weblate/html/translation.html.py:266 weblate/html/translation_info.html:15
msgid "Words"
msgstr "Słowa"

#: weblate/html/dictionary.html:16
#, fuzzy
#| msgid "Browse changes"
msgid "Browse"
msgstr "Przeglądaj zmiany"

#: weblate/html/dictionary.html:18 weblate/html/dictionary.html.py:78
msgid "Add new word"
msgstr "Dodaj nowe słowo"

#: weblate/html/dictionary.html:21 weblate/html/dictionary.html.py:96
msgid "Import glossary"
msgstr "Zaimportuj słownik"

#: weblate/html/dictionary.html:23 weblate/html/dictionary.html.py:114
msgid "Export glossary"
msgstr "Wyeksportuj słownik"

#: weblate/html/dictionary.html:24 weblate/html/index.html:33
#: weblate/html/language.html:15 weblate/html/last-changes.html:6
#: weblate/html/project.html:17 weblate/html/subproject.html:20
#: weblate/html/translate.html:126 weblate/html/translation.html:23
msgid "History"
msgstr "Historia"

#: weblate/html/dictionary.html:40 weblate/html/last-changes.html:17
#: weblate/html/translate.html:137 weblate/html/translate.html.py:205
#: weblate/html/translate.html:257 weblate/html/translate.html.py:340
#: weblate/trans/forms.py:172 weblate/trans/forms.py:503
msgid "Translation"
msgstr "Tłumaczenie"

#: weblate/html/dictionary.html:53 weblate/html/js/detail.html:14
#: weblate/html/js/detail.html.py:23 weblate/html/zen-units.html:17
msgid "Edit"
msgstr "Edytuj"

#: weblate/html/dictionary.html:60 weblate/html/translate.html:186
msgid "Delete"
msgstr "Usuń"

#: weblate/html/dictionary.html:69
msgid "No words found!"
msgstr "Nie znaleziono żadnych słów!"

#: weblate/html/dictionary.html:84
msgid "Add"
msgstr "Dodaj"

#: weblate/html/dictionary.html:103
msgid "Import"
msgstr "Import"

#: weblate/html/dictionary.html:116
msgid "You can download glossary in following formats:"
msgstr "Możesz pobrać słownik w następujących formatach:"

#: weblate/html/dictionary.html:119
msgid "Comma separated values (CSV)"
msgstr "Wartości oddzielone przecinkami (CSV)"

#: weblate/html/dictionary.html:120
msgid "Gettext (PO)"
msgstr "Gettext (po)"

#: weblate/html/dictionary.html:121
msgid "TermBase eXchange (TBX)"
msgstr "Termbase eXchange (TBX)"

#: weblate/html/edit_dictionary.html:8
msgid "dictionaries"
msgstr "słowniki"

#: weblate/html/edit_dictionary.html:18
msgid "Change word"
msgstr "Zmień słowo"

#: weblate/html/engage.html:11 weblate/html/engage.html.py:25
#, python-format
msgid "Get involved in %(project)s!"
msgstr "Zaangażuj się w %(project)s!"

#: weblate/html/engage.html:12
#, python-format
msgid ""
"Get involved in %(project)s, which is currently being translated into "
"%(languages)s languages using Weblate."
msgstr ""
"Zaangażuj się w %(project)s, które są aktualnie tłumaczone na %(languages)s "
"przy użyciu Weblate."

#: weblate/html/engage.html:28
msgid "Hi, and thank you for your interest!"
msgstr "Cześć, i dziękuję za zainteresowanie!"

#: weblate/html/engage.html:31
#, python-format
msgid ""
"%(project)s is being translated using <a href=\"%(weblate_url)s\">Weblate</"
"a>, a web tool designed to ease translating for both developers and "
"translators."
msgstr ""
"%(project)s jest przetłumaczony za pomocą <a href=\"%(weblate_url)s"
"\">Weblate</a>, narzędzie internetowe, zaprojektowane w celu ułatwienia "
"tłumaczenia, zarówno dla programistów i tłumaczy."

#: weblate/html/engage.html:38
#, python-format
msgid ""
"If you would like to contribute to translation of %(project)s, you need to "
"<a href=\"%(reg_url)s\">register on this server</a>."
msgstr ""
"Jeśli chcesz przyczynić się do tłumaczenia %(project)s, musisz <a href="
"\"%(reg_url)s\">zarejestrować się na tym serwerze</a>."

#: weblate/html/engage.html:41
#, python-format
msgid ""
"Once you have activated your account just proceed to the <a href=\"%(url)s"
"\">translation section</a>."
msgstr ""
"Jak tylko aktywujesz swoje konto, przejdź do <a href=\"%(url)s\">sekcji "
"tłumaczenia</a>."

#: weblate/html/footer.html:6
#, python-format
msgid "Powered by <a href=\"%(weblate_url)s\">Weblate %(version)s</a>"
msgstr "Wspierane przez <a href=\"%(weblate_url)s\">Weblate %(version)s</a>"

#: weblate/html/git-commit-info.html:3
#, python-format
msgid "Commit %(hash)s"
msgstr "Popełnić %(hash)s"

#: weblate/html/git-commit-info.html:4
#, python-format
msgid "Authored by %(author)s on %(date)s"
msgstr "Autorstwa %(author)s o %(date)s"

#: weblate/html/i18n.html:8
msgid ""
"Hold down \"Control\", or \"Command\" on a Mac, to select more than one."
msgstr ""
"Aby wybrać więcej, przytrzymaj klawisz \"Control\" (\"Command\" w Mac)."

#: weblate/html/i18n.html:18
msgid "Acholi"
msgstr ""

#: weblate/html/i18n.html:19
msgid "Afrikaans"
msgstr "afrykanerski"

#: weblate/html/i18n.html:20
msgid "Akan"
msgstr "akan"

#: weblate/html/i18n.html:21
msgid "Albanian"
msgstr "albański"

#: weblate/html/i18n.html:22
msgid "Amharic"
msgstr "amharski"

#: weblate/html/i18n.html:23
msgid "Angika"
msgstr ""

#: weblate/html/i18n.html:24
msgid "Arabic"
msgstr "arabski"

#: weblate/html/i18n.html:25
msgid "Aragonese"
msgstr "aragoński"

#: weblate/html/i18n.html:26
msgid "Argentinean Spanish"
msgstr ""

#: weblate/html/i18n.html:27
msgid "Armenian"
msgstr "armeński"

#: weblate/html/i18n.html:28
msgid "Assamese"
msgstr ""

#: weblate/html/i18n.html:29
msgid "Asturian"
msgstr "asturyjski"

#: weblate/html/i18n.html:30
msgid "Aymará"
msgstr ""

#: weblate/html/i18n.html:31
msgid "Azerbaijani"
msgstr "azerski"

#: weblate/html/i18n.html:32
msgid "Basque"
msgstr "baskijski"

#: weblate/html/i18n.html:33
msgid "Belarusian"
msgstr "białoruski"

#: weblate/html/i18n.html:34
msgid "Belarusian (latin)"
msgstr "białoruski (łacina)"

#: weblate/html/i18n.html:35
msgid "Bengali"
msgstr "bengalski"

#: weblate/html/i18n.html:36
msgid "Bengali (India)"
msgstr "bengalski (Indie)"

#: weblate/html/i18n.html:37
msgid "Bodo"
msgstr ""

#: weblate/html/i18n.html:38
msgid "Bosnian"
msgstr "bośniacki"

#: weblate/html/i18n.html:39
msgid "Breton"
msgstr "bretoński"

#: weblate/html/i18n.html:40
msgid "Bulgarian"
msgstr "bułgarski"

#: weblate/html/i18n.html:41
msgid "Burmese"
msgstr ""

#: weblate/html/i18n.html:42
msgid "Catalan"
msgstr "kataloński"

#: weblate/html/i18n.html:43
msgid "Central Khmer"
msgstr "khmerski"

#: weblate/html/i18n.html:44
msgid "Chhattisgarhi"
msgstr ""

#: weblate/html/i18n.html:45
msgid "Chiga"
msgstr ""

#: weblate/html/i18n.html:46
msgid "Chinese"
msgstr "chiński"

#: weblate/html/i18n.html:47
msgid "Chinese (Hong Kong)"
msgstr "chiński (Hong Kong)"

#: weblate/html/i18n.html:48
msgid "Chinese (China)"
msgstr "chiński (Chiny)"

#: weblate/html/i18n.html:49
msgid "Chinese (Taiwan)"
msgstr "chiński (Taiwan)"

#: weblate/html/i18n.html:50
#, fuzzy
#| msgid "Slovenian"
msgid "Colognian"
msgstr "słoweński"

#: weblate/html/i18n.html:51
msgid "Cornish"
msgstr "kornijski"

#: weblate/html/i18n.html:52
msgid "Croatian"
msgstr "chorwacki"

#: weblate/html/i18n.html:53
msgid "Czech"
msgstr "czeski"

#: weblate/html/i18n.html:54
msgid "Danish"
msgstr "duński"

#: weblate/html/i18n.html:55
msgid "Dogri"
msgstr ""

#: weblate/html/i18n.html:56
msgid "Dutch"
msgstr "holenderski"

#: weblate/html/i18n.html:57
msgid "Dzongkha"
msgstr "dzongkha"

#: weblate/html/i18n.html:58
msgid "English"
msgstr "angielski"

#: weblate/html/i18n.html:59
msgid "English (South Africa)"
msgstr "angielski (RPA)"

#: weblate/html/i18n.html:60
msgid "English (United Kingdom)"
msgstr "angielski (Wielka Brytania)"

#: weblate/html/i18n.html:61
msgid "English (United States)"
msgstr "angielski (US)"

#: weblate/html/i18n.html:62
msgid "Esperanto"
msgstr "esperanto"

#: weblate/html/i18n.html:63
msgid "Estonian"
msgstr "estoński"

#: weblate/html/i18n.html:64
msgid "Faroese"
msgstr "faroeski"

#: weblate/html/i18n.html:65
msgid "Filipino"
msgstr "filipiński"

#: weblate/html/i18n.html:66
msgid "Finnish"
msgstr "fiński"

#: weblate/html/i18n.html:67
msgid "French"
msgstr "francuski"

#: weblate/html/i18n.html:68
msgid "Frisian"
msgstr "fryzyjski"

#: weblate/html/i18n.html:69
msgid "Friulian"
msgstr "friulski"

#: weblate/html/i18n.html:70
msgid "Fulah"
msgstr "Fulah"

#: weblate/html/i18n.html:71
msgid "Gaelic"
msgstr "gaelicki"

#: weblate/html/i18n.html:72
msgid "Galician"
msgstr "galicyjski"

#: weblate/html/i18n.html:73
msgid "Georgian"
msgstr "gruziński"

#: weblate/html/i18n.html:74
msgid "German"
msgstr "niemiecki"

#: weblate/html/i18n.html:75
msgid "Greek"
msgstr "grecki"

#: weblate/html/i18n.html:76
#, fuzzy
#| msgid "Icelandic"
msgid "Greenlandic"
msgstr "islandzki"

#: weblate/html/i18n.html:77
msgid "Gujarati"
msgstr "gudżaracki"

#: weblate/html/i18n.html:78
msgid "Gun"
msgstr "gun"

#: weblate/html/i18n.html:79
msgid "Haitian"
msgstr "haitański"

#: weblate/html/i18n.html:80
msgid "Hausa"
msgstr "hausa"

#: weblate/html/i18n.html:81
msgid "Hebrew"
msgstr "hebrajski"

#: weblate/html/i18n.html:82
msgid "Hindi"
msgstr "hindi"

#: weblate/html/i18n.html:83
msgid "Hungarian"
msgstr "węgierski"

#: weblate/html/i18n.html:84
msgid "Icelandic"
msgstr "islandzki"

#: weblate/html/i18n.html:85
msgid "Indonesian"
msgstr "indonezyjski"

#: weblate/html/i18n.html:86
msgid "Interlingua"
msgstr "interlingwa"

#: weblate/html/i18n.html:87
msgid "Irish"
msgstr "irlandzki"

#: weblate/html/i18n.html:88
msgid "Italian"
msgstr "włoski"

#: weblate/html/i18n.html:89
msgid "Japanese"
msgstr "japoński"

#: weblate/html/i18n.html:90
msgid "Javanese"
msgstr "jawajski"

#: weblate/html/i18n.html:91
msgid "Kannada"
msgstr "kannada"

#: weblate/html/i18n.html:92
msgid "Kashubian"
msgstr "kaszubski"

#: weblate/html/i18n.html:93
msgid "Kazakh"
msgstr "kazachski"

#: weblate/html/i18n.html:94
msgid "Kirghiz"
msgstr "kirgiski"

#: weblate/html/i18n.html:95
msgid "Kinyarwanda"
msgstr ""

#: weblate/html/i18n.html:96
msgid "Klingon"
msgstr "klingoński"

#: weblate/html/i18n.html:97
msgid "Klingon (pIqaD)"
msgstr "klingoński (pIqaD)"

#: weblate/html/i18n.html:98
msgid "Korean"
msgstr "koreański"

#: weblate/html/i18n.html:99
msgid "Kurdish"
msgstr "kurdyjski"

#: weblate/html/i18n.html:100
msgid "Kurdish Sorani"
msgstr "kurdyjski (Sorani)"

#: weblate/html/i18n.html:101
msgid "Kyrgyz"
msgstr ""

#: weblate/html/i18n.html:102
msgid "Lao"
msgstr "laotański"

#: weblate/html/i18n.html:103
msgid "Latvian"
msgstr "łotewski"

#: weblate/html/i18n.html:104
msgid "Limburgish"
msgstr "luksemburski"

#: weblate/html/i18n.html:105
msgid "Lingala"
msgstr "lingala"

#: weblate/html/i18n.html:106
msgid "Lithuanian"
msgstr "litewski"

#: weblate/html/i18n.html:107
msgid "Lojban"
msgstr ""

#: weblate/html/i18n.html:108
msgid "Luxembourgish"
msgstr "luksemburski"

#: weblate/html/i18n.html:109
msgid "Macedonian"
msgstr "macedoński"

#: weblate/html/i18n.html:110
msgid "Maithili"
msgstr "maithili"

#: weblate/html/i18n.html:111
msgid "Malagasy"
msgstr "malgaski"

#: weblate/html/i18n.html:112
msgid "Malay"
msgstr "malajski"

#: weblate/html/i18n.html:113
msgid "Malayalam"
msgstr "malajalam"

#: weblate/html/i18n.html:114
msgid "Maltese"
msgstr "maltański"

#: weblate/html/i18n.html:115
msgid "Mandinka"
msgstr ""

#: weblate/html/i18n.html:116
msgid "Manipuri"
msgstr ""

#: weblate/html/i18n.html:117
msgid "Maori"
msgstr "maoryski"

#: weblate/html/i18n.html:118
msgid "Mapudungun"
msgstr "mapudungun"

#: weblate/html/i18n.html:119
msgid "Marathi"
msgstr "marathi"

#: weblate/html/i18n.html:120
msgid "Mongolian"
msgstr "mongolski"

#: weblate/html/i18n.html:121
msgid "Morisyen"
msgstr "maurytyjski"

#: weblate/html/i18n.html:122
msgid "N'Ko"
msgstr ""

#: weblate/html/i18n.html:123
msgid "Nahuatl languages"
msgstr "nahuatl (języki nahuatl)"

#: weblate/html/i18n.html:124
msgid "Neapolitan"
msgstr "neapolitański"

#: weblate/html/i18n.html:125
msgid "Nepali"
msgstr "nepalski"

#: weblate/html/i18n.html:126
msgid "Northern Sami"
msgstr ""

#: weblate/html/i18n.html:127
#, fuzzy
#| msgid "Norwegian Bokmål"
msgid "Norwegian (old code)"
msgstr "norweski (Bokmål)"

#: weblate/html/i18n.html:128
msgid "Norwegian Bokmål"
msgstr "norweski (Bokmål)"

#: weblate/html/i18n.html:129
msgid "Norwegian Nynorsk"
msgstr "norweski (Nynorsk)"

#: weblate/html/i18n.html:130
msgid "Occitan"
msgstr "oksytański"

#: weblate/html/i18n.html:131
msgid "Oriya"
msgstr "orija"

#: weblate/html/i18n.html:132
msgid "Papiamento"
msgstr "papiamento"

#: weblate/html/i18n.html:133
msgid "Pedi"
msgstr "pedi"

#: weblate/html/i18n.html:134
msgid "Persian"
msgstr "perski"

#: weblate/html/i18n.html:135
msgid "Piemontese"
msgstr "piemoncki"

#: weblate/html/i18n.html:136
msgid "Polish"
msgstr "polski"

#: weblate/html/i18n.html:137
msgid "Portuguese"
msgstr "portugalski"

#: weblate/html/i18n.html:138
msgid "Portuguese (Brazil)"
msgstr "portugalski (Brazylia)"

#: weblate/html/i18n.html:139
msgid "Portuguese (Portugal)"
msgstr "portugalski (Portugalia)"

#: weblate/html/i18n.html:140
msgid "Punjabi"
msgstr "Punjabi"

#: weblate/html/i18n.html:141
msgid "Pushto"
msgstr "pasztuński"

#: weblate/html/i18n.html:142
msgid "Romanian"
msgstr "rumuński"

#: weblate/html/i18n.html:143
msgid "Romansh"
msgstr "retoromański"

#: weblate/html/i18n.html:144
msgid "Russian"
msgstr "rosyjski"

#: weblate/html/i18n.html:145
msgid "Santali"
msgstr ""

#: weblate/html/i18n.html:146
#, fuzzy
#| msgid "Ukrainian"
msgid "Sardinian"
msgstr "ukraiński"

#: weblate/html/i18n.html:147
msgid "Scots"
msgstr "scots"

#: weblate/html/i18n.html:148
msgid "Serbian"
msgstr "serbski"

#: weblate/html/i18n.html:149
msgid "Serbian (cyrillic)"
msgstr "serbski (cyrylica)"

#: weblate/html/i18n.html:150
msgid "Serbian (latin)"
msgstr "serbski (łacina)"

#: weblate/html/i18n.html:151
msgid "Simplified Chinese"
msgstr "uproszczony chiński"

#: weblate/html/i18n.html:152
msgid "Sindhi"
msgstr ""

#: weblate/html/i18n.html:153
msgid "Sinhala"
msgstr "syngaleski"

#: weblate/html/i18n.html:154
msgid "Slovak"
msgstr "słowacki"

#: weblate/html/i18n.html:155
msgid "Slovenian"
msgstr "słoweński"

#: weblate/html/i18n.html:156
msgid "Somali"
msgstr "somalijski"

#: weblate/html/i18n.html:157
msgid "Songhai languages"
msgstr "songhaj (języki songhaj)"

#: weblate/html/i18n.html:158
msgid "Sotho"
msgstr "sotho"

#: weblate/html/i18n.html:159
msgid "Spanish"
msgstr "hiszpański"

#: weblate/html/i18n.html:160
msgid "Sundanese"
msgstr "sundajski"

#: weblate/html/i18n.html:161
msgid "Swahili"
msgstr "suahili"

#: weblate/html/i18n.html:162
msgid "Swedish"
msgstr "szwedzki"

#: weblate/html/i18n.html:163
msgid "Tagalog"
msgstr ""

#: weblate/html/i18n.html:164
msgid "Tajik"
msgstr "tadżycki"

#: weblate/html/i18n.html:165
msgid "Tamil"
msgstr "tamilski"

#: weblate/html/i18n.html:166
msgid "Tatar"
msgstr "tatarski"

#: weblate/html/i18n.html:167
msgid "Telugu"
msgstr "telugu"

#: weblate/html/i18n.html:168
msgid "Thai"
msgstr "tajski"

#: weblate/html/i18n.html:169
msgid "Tibetan"
msgstr "tybetański"

#: weblate/html/i18n.html:170
msgid "Tigrinya"
msgstr "tigrinia"

#: weblate/html/i18n.html:171
msgid "Traditional Chinese"
msgstr "tradycyjny chiński"

#: weblate/html/i18n.html:172
msgid "Turkish"
msgstr "turecki"

#: weblate/html/i18n.html:173
msgid "Turkmen"
msgstr "turkmeński"

#: weblate/html/i18n.html:174
msgid "Uighur"
msgstr "ujgurski"

#: weblate/html/i18n.html:175
msgid "Ukrainian"
msgstr "ukraiński"

#: weblate/html/i18n.html:176
msgid "Urdu"
msgstr "urdu"

#: weblate/html/i18n.html:177
msgid "Uzbek"
msgstr "uzbecki"

#: weblate/html/i18n.html:178
msgid "Uzbek (latin)"
msgstr "uzbecki (łacina)"

#: weblate/html/i18n.html:179
msgid "Valencian"
msgstr "walencki"

#: weblate/html/i18n.html:180
msgid "Venda"
msgstr ""

#: weblate/html/i18n.html:181
msgid "Vietnamese"
msgstr "wietnamski"

#: weblate/html/i18n.html:182
msgid "Walloon"
msgstr "waloński"

#: weblate/html/i18n.html:183
msgid "Welsh"
msgstr "walijski"

#: weblate/html/i18n.html:184
msgid "West Flemish"
msgstr ""

#: weblate/html/i18n.html:185
msgid "Wolof"
msgstr ""

#: weblate/html/i18n.html:186
msgid "Yakut"
msgstr ""

#: weblate/html/i18n.html:187
msgid "Yoruba"
msgstr "joruba"

#: weblate/html/i18n.html:188
msgid "Zulu"
msgstr "zulu"

#: weblate/html/index.html:11
#, python-format
msgid "This site runs <a href=\"%(weblate_url)s\">Weblate</a> demo server."
msgstr ""
"Strona napędzana przez wersję demo <a href=\"%(weblate_url)s\">Weblate</a>."

#: weblate/html/index.html:13
#, python-format
msgid ""
"This site runs <a href=\"%(weblate_url)s\">Weblate</a> for translating the "
"software projects listed below."
msgstr ""
"Strona korzysta z <a href=\"%(weblate_url)s\">Weblate</a> do tłumaczenia "
"projektów wymienionych poniżej."

#: weblate/html/index.html:15
msgid ""
"You need to be logged in for translating, otherwise you can only make "
"suggestions."
msgstr ""
"Musisz się zalogować by tłumaczyć, w przeciwnym razie możesz tylko tworzyć "
"sugestie."

#: weblate/html/index.html:32 weblate/html/search-form.html:6
#: weblate/html/search-form.html.py:11 weblate/html/search.html:7
#: weblate/html/translate.html:125 weblate/html/translate.html.py:230
#: weblate/html/translate.html:235 weblate/html/translate.html.py:296
#: weblate/html/translation.html:22 weblate/html/translation.html.py:222
#: weblate/html/translation.html:227
msgid "Search"
msgstr "Szukaj"

#: weblate/html/index.html:34 weblate/html/index.html.py:114
#: weblate/html/language.html:16 weblate/html/language.html.py:40
#: weblate/html/project.html:18 weblate/html/project.html.py:128
#: weblate/html/subproject.html:21 weblate/html/subproject.html.py:119
#: weblate/html/translation.html:24 weblate/html/translation.html.py:329
msgid "Activity"
msgstr "Aktywność"

#: weblate/html/index.html:38 weblate/html/project.html:21
#: weblate/html/subproject.html:24 weblate/html/translation.html:42
msgid "Tools"
msgstr "Narzędzia"

#: weblate/html/index.html:41
msgid "Languages summary"
msgstr "Podsumowanie języków"

#: weblate/html/index.html:42
msgid "Checks overview"
msgstr "Przegląd testów"

#: weblate/html/index.html:44 weblate/html/share.html:14
msgid "Widgets"
msgstr "Widżety"

#: weblate/html/index.html:60
msgid ""
"Choose your languages in the preferences and you will get here overview of "
"translations in them."
msgstr ""

#: weblate/html/index.html:64
#, fuzzy
#| msgid "Share your translation"
msgid "Manage your translations"
msgstr "Podziel się tłumaczeniem"

#: weblate/html/index.html:80 weblate/html/index.html.py:132
#: weblate/html/languages.html:16 weblate/html/list-translations.html:9
#: weblate/html/project.html:64 weblate/html/translation.html:277
msgid "Translated"
msgstr "Przetłumaczone"

#: weblate/html/index.html:116 weblate/html/language.html:42
#: weblate/html/project.html:130 weblate/html/project.html.py:141
#: weblate/html/subproject.html:121 weblate/html/subproject.html.py:132
#: weblate/html/translate.html:242 weblate/html/translation.html:187
#: weblate/html/translation.html.py:331 weblate/trans/forms.py:86
msgid "Loading…"
msgstr "Wczytywanie…"

#: weblate/html/index.html:126
msgid "Most active translators"
msgstr "Najaktywniejsi tłumacze"

#: weblate/html/index.html:131 weblate/html/index.html.py:155
#: weblate/html/last-changes.html:15
msgid "User"
msgstr "Użytkownik"

#: weblate/html/index.html:150
msgid "Most active suggesters"
msgstr "Najaktywniejsze osoby sugerujące"

#: weblate/html/index.html:156
msgid "Suggested"
msgstr "Zasugerowane"

#: weblate/html/js/detail.html:49
msgid "User comments"
msgstr "Komentarze użytkownika"

#: weblate/html/js/git-status.html:8
msgid "Commit pending changes"
msgstr "Prześlij oczekujące zmiany"

#: weblate/html/js/git-status.html:8
msgid "Commit"
msgstr "Prześlij"

#: weblate/html/js/git-status.html:9
msgid "Pull changes from remote repository"
msgstr "Pobierz zmiany ze zdalnego repozytorium"

#: weblate/html/js/git-status.html:9
msgid "Pull"
msgstr "Pobierz"

#: weblate/html/js/git-status.html:10
msgid "Push changes to remote repository"
msgstr "Prześlij zmiany do zdalnego repozytorium"

#: weblate/html/js/git-status.html:10
msgid "Push"
msgstr "Prześlij"

#: weblate/html/js/git-status.html:12
msgid "Reset all changes in local repository"
msgstr "Zresetuj wszystkie zmiany w repozytorium lokalnym"

#: weblate/html/js/git-status.html:12
msgid "Reset"
msgstr "Zresetuj"

#: weblate/html/js/git-status.html:16
msgid "Allow changes in the repository"
msgstr "Pozwól na zmiany w repozytorium"

#: weblate/html/js/git-status.html:16 weblate/html/translation.html:207
msgid "Unlock"
msgstr "Odblokuj"

#: weblate/html/js/git-status.html:18
msgid "Prevent any changes in the repository"
msgstr "Nie zezwalaj na zmiany w repozytorium"

#: weblate/html/js/git-status.html:18 weblate/html/translation.html:209
msgid "Lock"
msgstr "Zablokuj"

#: weblate/html/js/git-status.html:24
msgid "There are some not committed changes!"
msgstr "Istnieją jakieś nieprzesłane zmiany!"

#: weblate/html/js/git-status.html:27
msgid "Remote Git repository needs to be merged!"
msgstr "Zdalne repozytorium Git musi zostać scalone!"

#: weblate/html/js/git-status.html:30
msgid "There are some new commits in local Git repository!"
msgstr "W lokalnym repozytorium Git znajdują się jakieś nowe zmiany!"

#: weblate/html/js/git-status.html:38
msgid "Last remote commit:"
msgstr "Ostatnia zdalna tranzakcja:"

#: weblate/html/js/git-status.html:45 weblate/html/mail/merge_failure.html:31
#: weblate/html/mail/merge_failure.txt:13
msgid "Git repository with Weblate translations:"
msgstr "Repozytorium Git z tłumaczeniami Weblate:"

#: weblate/html/js/git-status.html:57
msgid "Details"
msgstr "Szczegóły"

#: weblate/html/language.html:14 weblate/html/project.html:16
#: weblate/html/subproject.html:19 weblate/html/translation.html:21
#, fuzzy
#| msgid "review"
msgid "Overview"
msgstr "przegląd"

#: weblate/html/language.html:17 weblate/html/language.html.py:49
#: weblate/html/project.html:99
msgid "Glossaries"
msgstr "Słowniki"

#: weblate/html/language.html:58
msgid "There are no glossaries defined for this language."
msgstr ""

#: weblate/html/last-changes.html:14
msgid "When"
msgstr "Kiedy"

#: weblate/html/last-changes.html:32
msgid "Revert to this translation"
msgstr "Wycofaj do tego tłumaczenia"

#: weblate/html/last-changes.html:32
msgid "Revert"
msgstr "Wycofaj"

#: weblate/html/last-changes.html:38
msgid "No recent activity has been recorded."
msgstr "Nie zarejestrowano żadnej ostatniej aktywności."

#: weblate/html/last-changes.html:40
msgid "No matching activity has been found."
msgstr "Nie zarejestrowano żadnej pasującej aktywności."

#: weblate/html/last-changes.html:50
msgid "Browse changes"
msgstr "Przeglądaj zmiany"

#: weblate/html/last-changes.html:53
msgid "Follow using RSS"
msgstr ""

#: weblate/html/legend.html:5 weblate/html/progress.html:5
#, fuzzy
#| msgid "Your translations"
msgid "Good translations"
msgstr "Twoje tłumaczenia"

#: weblate/html/legend.html:8 weblate/html/progress.html:11
#, fuzzy
#| msgid "Strings with any failing checks"
msgid "Translations with failing checks"
msgstr "Napisy z nieudanymi testami"

#: weblate/html/legend.html:11 weblate/html/progress.html:8
#, fuzzy
#| msgid "Your translations"
msgid "Fuzzy translations"
msgstr "Twoje tłumaczenia"

#: weblate/html/list-checks.html:6
#, python-format
msgid "Ignore: %(check)s"
msgstr "Ignoruj: %(check)s"

#: weblate/html/list-comments.html:10
#, fuzzy
#| msgid "Translation completed"
msgid "Translation comment"
msgstr "Tłumaczenie zakończone"

#: weblate/html/list-comments.html:12
#, fuzzy
#| msgid "Source string:"
msgid "Source string comment"
msgstr "Źródłowy ciąg znaków:"

#: weblate/html/list-translations.html:10
msgctxt "Number of translated words"
msgid "Words"
msgstr "Słowa"

#: weblate/html/list-translations.html:11
msgctxt "Number of fuzzy strings"
msgid "Fuzzy"
msgstr "Niepewny"

#: weblate/html/list-translations.html:12
msgctxt "Number of failing checks"
msgid "Checks"
msgstr "Testy"

#: weblate/html/list-translations.html:13
msgctxt "Number of suggestions"
msgid "Suggestions"
msgstr "Sugestie"

#: weblate/html/list-translations.html:24
#, python-format
msgid "%(words)s word to translate!"
msgid_plural "%(words)s words to translate!"
msgstr[0] "%(words)s słowo do tłumaczenia!"
msgstr[1] "%(words)s słowa do tłumaczenia!"
msgstr[2] "%(words)s słów do tłumaczenia!"

#: weblate/html/list-translations.html:27
#, python-format
msgid "There is %(count)s fuzzy string."
msgid_plural "There are %(count)s fuzzy strings."
msgstr[0] "Jest %(count)s nie przetłumaczony ciąg."
msgstr[1] "Są %(count)s nie przetłumaczone ciągi."
msgstr[2] "Jest %(count)s nie przetłumaczonych ciągów."

#: weblate/html/list-translations.html:36
#, python-format
msgid "There is %(count)s failing check."
msgid_plural "There are %(count)s failing checks."
msgstr[0] "Jest %(count)s nieudany test."
msgstr[1] "Są %(count)s nieudane testy."
msgstr[2] "Jest %(count)s nieudanych testów."

#: weblate/html/list-translations.html:45
#, python-format
msgid "There is %(count)s suggestion."
msgid_plural "There are %(count)s suggestions."
msgstr[0] "Jest %(count)s sugestia."
msgstr[1] "Są %(count)s sugestie."
msgstr[2] "Jest %(count)s sugestii."

#: weblate/html/list-translations.html:54
#, python-format
msgid "There is %(count)s not translated string."
msgid_plural "There are %(count)s not translated strings."
msgstr[0] "Jest %(count)s nie przetłumaczony napis."
msgstr[1] "Są %(count)s nie przetłumaczone napisy."
msgstr[2] "Jest %(count)s nie przetłumaczonych napisów."

#: weblate/html/list-translations.html:54 weblate/html/translate.html:51
#: weblate/html/zen.html:21
msgid "Translate"
msgstr "Przetłumacz"

#: weblate/html/mail/activation.html:8 weblate/html/mail/activation.txt:1
#: weblate/html/mail/changed_translation.html:8
#: weblate/html/mail/changed_translation.txt:1
#: weblate/html/mail/merge_failure.html:8
#: weblate/html/mail/merge_failure.txt:1 weblate/html/mail/new_comment.html:8
#: weblate/html/mail/new_comment.txt:1
#: weblate/html/mail/new_contributor.html:8
#: weblate/html/mail/new_contributor.txt:1
#: weblate/html/mail/new_language.html:8 weblate/html/mail/new_language.txt:1
#: weblate/html/mail/new_string.html:8 weblate/html/mail/new_string.txt:1
#: weblate/html/mail/new_suggestion.html:8
#: weblate/html/mail/new_suggestion.txt:1
#: weblate/html/mail/new_translation.html:8
#: weblate/html/mail/new_translation.txt:1
msgid "Hi,"
msgstr "Witaj,"

#: weblate/html/mail/activation.html:12 weblate/html/mail/activation.txt:3
#, python-format
msgid ""
"This is an automatic email to help you complete your registration with "
"%(site_title)s."
msgstr ""

#: weblate/html/mail/activation.html:16 weblate/html/mail/activation.txt:5
msgid ""
"Please open the following link in your web browser. If the link is split "
"over several lines, you may need to copy it in the address bar."
msgstr ""
"Proszę otworzyć poniższy odsyłacz w przeglądarce. Jeśli odsyłacz połamał się "
"między wiele linii może istnieć konieczność sklejenia go i przekopiowania do "
"paska adresu."

#: weblate/html/mail/activation.html:24 weblate/html/mail/activation.txt:9
msgid "If there is a problem with your registration, please contact us:"
msgstr "Jeśli masz problem z rejestracją, skontaktuj się z nami:"

#: weblate/html/mail/activation_subject.txt:1
#, python-format
msgid "Your registration on %(site_title)s"
msgstr "Twoja rejestracja w %(site_title)s"

#: weblate/html/mail/base.html:31 weblate/html/mail/signature.txt:2
msgid "Sent by Weblate translation system"
msgstr "Wysłane przez system tłumaczeń Weblate"

#: weblate/html/mail/base.html:33
msgid "Change subscription settings"
msgstr ""

#: weblate/html/mail/changed_translation.html:12
#: weblate/html/mail/changed_translation.txt:3
#, python-format
msgid ""
"there has been a change in translation on %(translation)s at %(site_title)s."
msgstr "nastąpiła zmiana w tłumaczeniu w %(translation)s na %(site_title)s."

#: weblate/html/mail/changed_translation.html:19
#: weblate/html/mail/changed_translation.txt:5
#: weblate/html/mail/new_comment.html:18 weblate/html/mail/new_comment.txt:5
#: weblate/html/mail/new_suggestion.html:19
#: weblate/html/mail/new_suggestion.txt:5
#: weblate/html/mail/new_translation.html:19
#: weblate/html/mail/new_translation.txt:5
msgid "Source string:"
msgstr "Źródłowy ciąg znaków:"

#: weblate/html/mail/changed_translation.html:29
#: weblate/html/mail/changed_translation.txt:9
#: weblate/html/mail/new_translation.html:29
#: weblate/html/mail/new_translation.txt:9
msgid "Translation:"
msgstr "Tłumaczenie:"

#: weblate/html/mail/changed_translation.html:39
#: weblate/html/mail/new_suggestion.html:40
msgid "Translation change:"
msgstr "Zmiana tłumaczenia:"

#: weblate/html/mail/changed_translation.html:49
#: weblate/html/mail/changed_translation.txt:17
#: weblate/html/mail/new_comment.html:39 weblate/html/mail/new_comment.txt:13
#: weblate/html/mail/new_translation.html:39
#: weblate/html/mail/new_translation.txt:15
msgid "You can edit this string at:"
msgstr "Można edytować ten ciąg na:"

#: weblate/html/mail/changed_translation.txt:13
msgid "Previous translation:"
msgstr "Poprzednie tłumaczenie:"

#: weblate/html/mail/changed_translation_subject.txt:1
#, python-format
msgid "Changed translation in %(translation)s"
msgstr "Zmieniono tłumaczenie w %(translation)s"

#: weblate/html/mail/footer.html:4 weblate/html/mail/footer.txt:1
msgid "Translation summary:"
msgstr "Podsumowanie tłumaczenia:"

#: weblate/html/mail/footer.html:8 weblate/html/mail/footer.txt:3
msgid "Total strings:"
msgstr "Wszystkie napisy:"

#: weblate/html/mail/footer.html:11 weblate/html/mail/footer.txt:4
msgid "Translated strings:"
msgstr "Napisy przetłumaczone:"

#: weblate/html/mail/footer.html:14 weblate/html/mail/footer.txt:5
msgid "Fuzzy strings:"
msgstr "Napisy niepewne:"

#: weblate/html/mail/footer.html:18
#, python-format
msgid ""
"You can translate at <a href=\"%(translation_url)s\">%(translation_url)s</a>"
msgstr ""
"Możesz tłumaczyć na <a href=\"%(translation_url)s\">%(translation_url)s</a>"

#: weblate/html/mail/footer.txt:7
#, python-format
msgid "You can translate at %(translation_url)s"
msgstr "Możesz tłumaczyć na %(translation_url)s"

#: weblate/html/mail/merge_failure.html:12
#: weblate/html/mail/merge_failure.txt:3
#, python-format
msgid "there has been a merge failure on %(subproject)s at %(site_title)s."
msgstr ""
"Witaj,/n\n"
"Pojawiło się nowe tłumaczenie do %(subproject)s w %(site_title)s."

#: weblate/html/mail/merge_failure.html:16
msgid "Error message"
msgstr "Wiadomość błędu"

#: weblate/html/mail/merge_failure.html:22
msgid "Repository status"
msgstr "Status repozytorium"

#: weblate/html/mail/merge_failure.html:37
#: weblate/html/mail/merge_failure.txt:17
msgid "Check our FAQ for information how to resolve this."
msgstr ""

#: weblate/html/mail/merge_failure.txt:5
msgid "Error message:"
msgstr "Wiadomość błędu:"

#: weblate/html/mail/merge_failure.txt:9
msgid "Repository status:"
msgstr "Status repozytorium:"

#: weblate/html/mail/merge_failure_subject.txt:1
#, python-format
msgid "Merge failure in %(subproject)s"
msgstr "Błąd scalania w %(subproject)s"

#: weblate/html/mail/new_comment.html:12 weblate/html/mail/new_comment.txt:3
#, python-format
msgid "there has been a new comment on %(subproject)s at %(site_title)s."
msgstr "Pojawił się nowy komentarz na %(subproject)s na %(site_title)s."

#: weblate/html/mail/new_comment.html:29 weblate/html/mail/new_comment.txt:9
msgid "Comment:"
msgstr "Komentarz:"

#: weblate/html/mail/new_comment_subject.txt:1
#, python-format
msgid "New comment in %(subproject)s"
msgstr "Nowy komentarz w %(subproject)s"

#: weblate/html/mail/new_contributor.html:12
#: weblate/html/mail/new_contributor.txt:3
#, python-format
msgid ""
"%(username)s has just made a first contribution on %(translation)s at "
"%(site_title)s."
msgstr ""
"%(username)s właśnie zrobił pierwszy wkład na %(translation)s na "
"%(site_title)s."

#: weblate/html/mail/new_contributor_subject.txt:1
#, python-format
msgid "New contributor in %(translation)s"
msgstr "Nowy współpracownik w %(translation)s"

#: weblate/html/mail/new_language.html:12 weblate/html/mail/new_language.txt:3
#, python-format
msgid ""
"there has been a request for new language on %(translation)s at "
"%(site_title)s."
msgstr ""
"pojawiła się prośba o nowy język dla %(translation)s na %(site_title)s."

#: weblate/html/mail/new_language.html:19 weblate/html/mail/new_language.txt:5
msgid "Requested language:"
msgstr "Żądany język:"

#: weblate/html/mail/new_language.html:30 weblate/html/mail/new_language.txt:9
msgid "Requesting user:"
msgstr "Żądający użytkownik:"

#: weblate/html/mail/new_language_subject.txt:1
#, python-format
msgid "New language request in %(translation)s"
msgstr "Żądanie nowego języka w %(translation)s"

#: weblate/html/mail/new_string.html:12 weblate/html/mail/new_string.txt:3
#, python-format
msgid ""
"there are new strings to translate on %(translation)s at %(site_title)s."
msgstr "są nowe ciągi do przetłumaczenia do %(translation)s na %(site_title)s."

#: weblate/html/mail/new_string_subject.txt:1
#, python-format
msgid "New string to translate in %(translation)s"
msgstr "Nowy napis do przetłumaczenia w %(translation)s"

#: weblate/html/mail/new_suggestion.html:12
#: weblate/html/mail/new_suggestion.txt:3
#, python-format
msgid ""
"there is a new suggestion to evaluate on %(translation)s at %(site_title)s."
msgstr "jest nowa sugestia oceny do %(translation)s na %(site_title)s."

#: weblate/html/mail/new_suggestion.html:29
#: weblate/html/mail/new_suggestion.txt:9
msgid "Suggestion:"
msgstr "Sugestia:"

#: weblate/html/mail/new_suggestion.html:51
#: weblate/html/mail/new_suggestion.txt:13
msgid "You can review it at:"
msgstr "Możesz to przeglądać na:"

#: weblate/html/mail/new_suggestion_subject.txt:1
#, python-format
msgid "New suggestion in %(translation)s"
msgstr "Nowa sugestia w %(translation)s"

#: weblate/html/mail/new_translation.html:12
#: weblate/html/mail/new_translation.txt:3
#, python-format
msgid "there has been a new translation on %(translation)s at %(site_title)s."
msgstr "nastąpiło nowe tłumaczenie do %(translation)s na %(site_title)s."

#: weblate/html/mail/new_translation.txt:13
msgid "Previously not translated"
msgstr "Wcześniej nie tłumaczone"

#: weblate/html/mail/new_translation_subject.txt:1
#, python-format
msgid "New translation in %(translation)s"
msgstr "Nowe tłumaczenie w %(translation)s"

#: weblate/html/mail/signature.txt:4
msgid "Change subscription settings:"
msgstr ""

#: weblate/html/mail/signature.txt:5
msgid "More information about Weblate can be found at http://weblate.org/"
msgstr ""

#: weblate/html/paginator.html:6 weblate/html/translate.html:38
#, python-format
msgid "%(position)s / %(total)s"
msgstr "%(position)s / %(total)s"

#: weblate/html/project.html:24 weblate/html/subproject.html:27
#: weblate/html/translation.html:45
#, fuzzy
#| msgid "Data export"
msgid "Data exports"
msgstr "Eksport danych"

#: weblate/html/project.html:26 weblate/html/project.html.py:139
#: weblate/html/subproject.html:29 weblate/html/subproject.html.py:130
#: weblate/html/translation.html:48 weblate/html/translation.html.py:185
msgid "Git maintenance"
msgstr "Zarządzanie Gitem"

#: weblate/html/project.html:28 weblate/html/source-review.html:25
#: weblate/html/translate.html:397 weblate/trans/views/checks.py:65
msgid "Failing checks"
msgstr "Testy nieudane"

#: weblate/html/project.html:35 weblate/html/subproject.html:37
#: weblate/html/translation.html:58
msgid "Share"
msgstr "Udostępnij"

#: weblate/html/project.html:39 weblate/html/share.html:10
#: weblate/html/subproject.html:41 weblate/html/translation.html:62
msgid "Share on Facebook!"
msgstr "Publikuj na Facbooku!"

#: weblate/html/project.html:40 weblate/html/share.html:11
#: weblate/html/subproject.html:42 weblate/html/translation.html:63
#, python-format
msgid "Translate %(object)s using %%23Weblate at %(share_url)s!"
msgstr "Przetłumaczono %(object)s używając %%23Weblate na %(share_url)s!"

#: weblate/html/project.html:40 weblate/html/share.html:11
#: weblate/html/subproject.html:42 weblate/html/translation.html:63
msgid "Tweet this translation!"
msgstr "Tweet to tłumaczenie!"

#: weblate/html/project.html:41 weblate/html/subproject.html:43
#: weblate/html/translation.html:64
#, fuzzy
#| msgid "Image widgets"
msgid "Status widgets"
msgstr "Widżety w formie obrazu"

#: weblate/html/project.html:57
#, fuzzy
#| msgid "source"
msgid "Resources"
msgstr "Źródło"

#: weblate/html/project.html:63 weblate/html/translate.html:205
#, fuzzy
#| msgid "source"
msgid "Resource"
msgstr "Źródło"

#: weblate/html/project.html:89 weblate/html/source.html:36
#: weblate/html/subproject.html:72 weblate/html/translation.html:115
msgid "Project Information"
msgstr "Informacje o projekcie"

#: weblate/html/project.html:108
msgid "There are currently no glossaries defined for this project."
msgstr ""

#: weblate/html/project.html:112
msgid "Manage all glossaries"
msgstr "Zarządzaj wszystkimi słownikami"

#: weblate/html/project_info.html:9
#, fuzzy
#| msgid "Mailing list for translators:"
msgid "Mailing list for translators"
msgstr "Lista dyskusyjna dla tłumaczy:"

#: weblate/html/project_info.html:16
#, fuzzy
#| msgid "Instructions for translators:"
msgid "Instructions for translators"
msgstr "Instrukcje dla tłumaczy:"

#: weblate/html/project_info.html:23 weblate/trans/models/project.py:104
msgid "Translation license"
msgstr "Licencja tłumaczenia"

#: weblate/html/search.html:34
msgid "No matching strings found!"
msgstr "Nie znaleziono pasujących napisów!"

#: weblate/html/share.html:7
msgid "Share your translation"
msgstr "Podziel się tłumaczeniem"

#: weblate/html/share.html:27
#, python-format
msgid ""
"You can also promote this translation project using various <a href="
"\"%(widgets_url)s\">other possibilities</a>."
msgstr ""
"Można również wspierać ten projekt tłumaczenie przy użyciu różnych <a href="
"\"%(widgets_url)s\">możliwości</a>."

#: weblate/html/share.html:33
#, python-format
msgid ""
"Various <a href=\"%(data_url)s\">data exports</a> are available in machine "
"readable formats."
msgstr ""
"Różny <a href=\"%(data_url)s\">eksport danych</a> są dostępne w formatach do "
"odczytu maszynowego."

#: weblate/html/show-lock.html:6
msgid "This translation is currently locked for updates!"
msgstr "To tłumaczenie jest aktualnie zablokowane do aktualizacji!"

#: weblate/html/source-review.html:10 weblate/html/source.html:8
#, fuzzy
#| msgid "Source string:"
msgid "source strings"
msgstr "Źródłowy ciąg znaków:"

#: weblate/html/source-review.html:11
msgid "review"
msgstr "przegląd"

#: weblate/html/source-review.html:24 weblate/trans/forms.py:626
msgid "Priority"
msgstr ""

#: weblate/html/source-review.html:40
msgid "Comment"
msgstr "Komentarz"

#: weblate/html/source-review.html:57
msgid "No matching source strings found!"
msgstr "Brak znalezienia dopasowania ciągów źródłowych!"

#: weblate/html/source.html:19 weblate/html/translation.html:100
msgid "Strings to check"
msgstr "Napisy do sprawdzenia"

#: weblate/html/subproject.html:31
msgid "Source strings review"
msgstr "Recenzja ciągów źródłowych"

#: weblate/html/subproject.html:58
msgid "Translations"
msgstr "Tłumaczenia"

#: weblate/html/subproject.html:85 weblate/trans/models/changes.py:167
msgid "New translation"
msgstr "Nowe tłumaczenie"

#: weblate/html/subproject.html:88
#, python-format
msgid ""
"Should your language be missing, please follow <a href=\"%(url)s"
"\">translator instructions</a>."
msgstr ""
"Jeśli brakuje twojego języka, przejdź proszę do <a href=\"%(url)s"
"\">instrukcji dla tłumacza</a>."

#: weblate/html/subproject.html:90
#, fuzzy
#| msgid "Please choose language into which you would like to translate."
msgid "Please choose the language into which you would like to translate."
msgstr "Proszę wybrać język, na który chcesz tłumaczyć."

#: weblate/html/subproject.html:95
msgid "Can not find your language in above list?"
msgstr ""

#: weblate/html/subproject.html:98
msgid "Start new translation"
msgstr "Rozpocznij nowe tłumaczenie"

#: weblate/html/subproject_info.html:16 weblate/trans/models/subproject.py:116
msgid "Git branch"
msgstr "Gałąź Git"

#: weblate/html/subproject_info.html:28
#, fuzzy
#| msgid "Git repository with Weblate translations:"
msgid "Git repository with Weblate translations"
msgstr "Repozytorium Git z tłumaczeniami Weblate:"

#: weblate/html/trans/change_list.html:7 weblate/trans/views/changes.py:55
msgid "Changes"
msgstr "Zmiany"

#: weblate/html/translate.html:16
msgid "translate"
msgstr "tłumacz to"

#: weblate/html/translate.html:28
msgid "Edit in Zen mode"
msgstr ""

#: weblate/html/translate.html:28
msgid "Zen"
msgstr ""

#: weblate/html/translate.html:32
msgid "First"
msgstr "Pierwszy"

#: weblate/html/translate.html:33
msgid "Previous"
msgstr "Poprzedni"

#: weblate/html/translate.html:36
#, fuzzy, python-format
#| msgid "Current filter: %(filter_name)s (%(filter_pos)s / %(filter_count)s)"
msgid "%(filter_name)s (%(filter_pos)s / %(filter_count)s)"
msgstr "Aktualny filtr: %(filter_name)s (%(filter_pos)s / %(filter_count)s)"

#: weblate/html/translate.html:41
msgid "Next"
msgstr "Następny"

#: weblate/html/translate.html:42
msgid "Last"
msgstr "Ostatni"

#: weblate/html/translate.html:65
msgid "Source change"
msgstr "Zmiana źródła"

#: weblate/html/translate.html:82
#, python-format
msgid ""
"<a href=\"%(login_url)s?next=%(translate_url)s\">Log in</a> for saving "
"translations."
msgstr ""
"<a href=\"%(login_url)s?next=%(translate_url)s\">Zaloguj się</a>, aby "
"zapisać tłumaczenia."

#: weblate/html/translate.html:89
msgid "Suggest"
msgstr "Zasugeruj"

#: weblate/html/translate.html:91
msgid "No privileges for adding suggestions!"
msgstr "Nie masz uprawnień do dodawania sugestii!"

#: weblate/html/translate.html:97
#, fuzzy
#| msgid "Error message"
msgid "Commit message:"
msgstr "Wiadomość błędu"

#: weblate/html/translate.html:100
msgid "Additional text to include in the commit message."
msgstr ""

#: weblate/html/translate.html:103
msgid ""
"You can leave this empty in most cases as Weblate generates basic commit "
"messages automatically."
msgstr ""

#: weblate/html/translate.html:112
msgid "Messages placed around this one"
msgstr "Komunikaty podobne"

#: weblate/html/translate.html:112 weblate/html/translate.html.py:133
msgid "Nearby messages"
msgstr "Komunikaty w pobliżu"

#: weblate/html/translate.html:114 weblate/html/translate.html.py:159
#: weblate/html/translate.html:318
msgid "Suggestions"
msgstr "Sugestie"

#: weblate/html/translate.html:117 weblate/html/translate.html.py:201
#: weblate/html/translate.html:321
#, fuzzy
#| msgid "Your translations"
msgid "Other translations"
msgstr "Twoje tłumaczenia"

#: weblate/html/translate.html:120 weblate/html/translate.html.py:278
#: weblate/html/translate.html:325 weblate/html/unit-details.html:13
msgid "Comments"
msgstr "Komentarze"

#: weblate/html/translate.html:123
msgid "Machine translation suggestions"
msgstr "Sugestie tłumaczenia maszynowego"

#: weblate/html/translate.html:123 weblate/html/translate.html.py:250
msgid "Machine translation"
msgstr "Tłumaczenie maszynowe"

#: weblate/html/translate.html:126
msgid "List of recent changes done in Weblate"
msgstr "Lista ostatnich zmian, dokonanych w Weblate"

#: weblate/html/translate.html:137 weblate/html/translate.html.py:205
msgid "State"
msgstr "Stan"

#: weblate/html/translate.html:165
#, python-format
msgid "%(user)s has suggested"
msgstr ""

#: weblate/html/translate.html:167
msgid "Anonymous user has suggested"
msgstr ""

#: weblate/html/translate.html:173
#, fuzzy, python-format
#| msgid ", %(count)s vote"
#| msgid_plural ", %(count)s votes"
msgid "%(count)s vote"
msgid_plural "%(count)s votes"
msgstr[0] ", %(count)s głos"
msgstr[1] ", %(count)s głosy"
msgstr[2] ", %(count)s głosów"

#: weblate/html/translate.html:178
msgid "+1 vote"
msgstr "+1 głos"

#: weblate/html/translate.html:179
msgid "-1 vote"
msgstr "-1 głos"

#: weblate/html/translate.html:183
msgid "Accept"
msgstr "Akceptuj"

#: weblate/html/translate.html:215
msgid "Use this translation for all subprojects"
msgstr "Użyj tego tłumaczenia dla wszystkich podprojektów"

#: weblate/html/translate.html:215
msgid "Use this translation"
msgstr "Użyj tego tłumaczenia"

#: weblate/html/translate.html:259
msgid "Service"
msgstr ""

#: weblate/html/translate.html:290 weblate/trans/forms.py:566
msgid "New comment"
msgstr "Nowy komentarz"

#: weblate/html/translate.html:292
#, fuzzy
#| msgid ""
#| "You can share comments about source string for this translation with "
#| "other translators and developers."
msgid ""
"You can share comments about this string with other translators and "
"developers."
msgstr ""
"Możesz podzielić się komentarze o ciągu źródłowym do tego tłumaczenia z "
"innymi tłumaczami i programistami."
<<<<<<< HEAD

#: weblate/html/translate.html:315
#, fuzzy
#| msgid "Strings to check"
msgid "Things to check"
msgstr "Napisy do sprawdzenia"

#: weblate/html/translate.html:333
msgid "Glossary"
msgstr "Słownik"

#: weblate/html/translate.html:351
msgid "Copy word to translation"
msgstr "Skopiuj słowo do tłumaczenia"

#: weblate/html/translate.html:351 weblate/trans/forms.py:87
msgid "Copy"
msgstr "Kopiuj"

#: weblate/html/translate.html:359
#, fuzzy
#| msgid "No related strings found in dictionary."
msgid "No related strings were found in the glossary."
msgstr "Nie znaleziono powiązanych napisów."

#: weblate/html/translate.html:363
msgid "Manage glossary"
msgstr "Zarządzaj słownikiem"

#: weblate/html/translate.html:368
#, fuzzy
#| msgid "More information"
msgid "Source information"
msgstr "Więcej informacji"

#: weblate/html/translate.html:373
msgid "Context"
msgstr "Kontekst"

#: weblate/html/translate.html:381
msgid "Flags"
msgstr "Flagi"

#: weblate/html/translate.html:389
#, fuzzy
#| msgid "Strings to review"
msgid "String priority"
msgstr "Rozpocznij przeglądanie"

#: weblate/html/translation.html:28
msgid "Files"
msgstr "Pliki"

#: weblate/html/translation.html:31
#, fuzzy
#| msgid "Optional short summary of license used for translations."
msgid "Download for an offline translation."
msgstr "Opcjonalne krótkie podsumowanie licencji użytej dla tłumaczeń."

#: weblate/html/translation.html:31
msgid "Download source file"
msgstr ""

#: weblate/html/translation.html:33
msgid "Download for using within an application."
msgstr ""

#: weblate/html/translation.html:33
#, fuzzy
#| msgid "Copy word to translation"
msgid "Download compiled translation"
msgstr "Skopiuj słowo do tłumaczenia"

#: weblate/html/translation.html:36
#, fuzzy
#| msgid "Your translations"
msgid "Upload translation"
msgstr "Twoje tłumaczenia"

#: weblate/html/translation.html:46 weblate/html/translation.html.py:196
msgid "Locking"
msgstr "Blokowane"

=======

#: weblate/html/translate.html:315
#, fuzzy
#| msgid "Strings to check"
msgid "Things to check"
msgstr "Napisy do sprawdzenia"

#: weblate/html/translate.html:333
msgid "Glossary"
msgstr "Słownik"

#: weblate/html/translate.html:351
msgid "Copy word to translation"
msgstr "Skopiuj słowo do tłumaczenia"

#: weblate/html/translate.html:351 weblate/trans/forms.py:87
msgid "Copy"
msgstr "Kopiuj"

#: weblate/html/translate.html:359
#, fuzzy
#| msgid "No related strings found in dictionary."
msgid "No related strings were found in the glossary."
msgstr "Nie znaleziono powiązanych napisów."

#: weblate/html/translate.html:363
msgid "Manage glossary"
msgstr "Zarządzaj słownikiem"

#: weblate/html/translate.html:368
#, fuzzy
#| msgid "More information"
msgid "Source information"
msgstr "Więcej informacji"

#: weblate/html/translate.html:373
msgid "Context"
msgstr "Kontekst"

#: weblate/html/translate.html:381
msgid "Flags"
msgstr "Flagi"

#: weblate/html/translate.html:389
#, fuzzy
#| msgid "Strings to review"
msgid "String priority"
msgstr "Rozpocznij przeglądanie"

#: weblate/html/translation.html:28
msgid "Files"
msgstr "Pliki"

#: weblate/html/translation.html:31
#, fuzzy
#| msgid "Optional short summary of license used for translations."
msgid "Download for an offline translation."
msgstr "Opcjonalne krótkie podsumowanie licencji użytej dla tłumaczeń."

#: weblate/html/translation.html:31
msgid "Download source file"
msgstr ""

#: weblate/html/translation.html:33
msgid "Download for using within an application."
msgstr ""

#: weblate/html/translation.html:33
#, fuzzy
#| msgid "Copy word to translation"
msgid "Download compiled translation"
msgstr "Skopiuj słowo do tłumaczenia"

#: weblate/html/translation.html:36
#, fuzzy
#| msgid "Your translations"
msgid "Upload translation"
msgstr "Twoje tłumaczenia"

#: weblate/html/translation.html:46 weblate/html/translation.html.py:196
msgid "Locking"
msgstr "Blokowane"

>>>>>>> 6e9f1723
#: weblate/html/translation.html:51 weblate/html/translation.html.py:142
#: weblate/trans/models/changes.py:170
msgid "Automatic translation"
msgstr "Tłumaczenie automatyczne"

#: weblate/html/translation.html:78 weblate/html/widgets.html:60
#: weblate/html/widgets.html.py:68 weblate/html/widgets.html:75
#: weblate/html/widgets.html.py:83
msgid "Translation status"
msgstr "Status tłumaczenia"

#: weblate/html/translation.html:83 weblate/html/translation.html.py:265
#: weblate/html/translation_info.html:9
msgid "Strings"
msgstr "Napisy"

#: weblate/html/translation.html:144
#, fuzzy
#| msgid ""
#| "Automatic translation takes existing translations in this project and "
#| "applies it to the current subproject. It can be used to push translations "
#| "to a different branch, to fix inconsistent translations or to translate "
#| "new subproject using translation memory."
msgid ""
"Automatic translation takes existing translations in this project and "
"applies it to the current resource. It can be used to push translations to a "
"different branch, to fix inconsistent translations or to translate new "
"resource using translation memory."
msgstr ""
"Automatyczne tłumaczenie zajmuje istniejące tłumaczenia w tym projekcie i "
"stosuje ją do aktualnej podprojektu. Może być używany do pchania tłumaczenia "
"na inny oddział, aby naprawić lub niespójne tłumaczenia lub tłumaczenia "
"nowego podprojektu użyciu pamięci tłumaczeń."

#: weblate/html/translation.html:151
msgid "Process"
msgstr "Przetwarzaj"

#: weblate/html/translation.html:162 weblate/html/translation.html.py:175
msgid "Upload"
msgstr "Prześlij"

#: weblate/html/translation.html:165
msgid ""
"Uploaded file will be merged with current translation. In case you want to "
"overwrite already translated strings, don't forget to enable it."
msgstr ""
"Przesłany plik będzie scalony z aktualnym tłumaczeniem. Jeśli chcesz "
"nadpisać obecnie przetłumaczone napisy, zaznacz odpowiednią opcję."

#: weblate/html/translation.html:167
msgid "Uploaded file will be merged with current translation."
msgstr "Przesłany plik będzie scalony z obecnym tłumaczeniem."

#: weblate/html/translation.html:198
msgid "Locking the translation will prevent others to work on translation."
msgstr "Zablokowanie tłumaczenia zabroni innym pracy nad nim."

#: weblate/html/translation.html:200
msgid "Locked by:"
msgstr "Zablokowane przez:"

#: weblate/html/translation.html:201
msgid "Lock expires:"
msgstr "Blokada wygasa:"

#: weblate/html/translation.html:203
msgid "Translation is currently not locked."
msgstr "To tłumaczenie nie jest aktualnie zablokowane do aktualizacji."

#: weblate/html/translation.html:237
msgid "Review"
msgstr "Przegląd"

#: weblate/html/translation.html:239
msgid "Review translations touched by other users."
msgstr "Przegląd tłumaczeń tworzonych przez innych użytkowników."

#: weblate/html/translation.html:243
msgid "Start review"
msgstr "Rozpocznij przeglądanie"

#: weblate/html/translation.html:264
msgid "Percent"
msgstr "Procent"

#: weblate/html/translation.html:271
msgid "Total"
msgstr "Razem"

#: weblate/html/translation.html:283
msgid "Fuzzy"
msgstr "Niepewny"

#: weblate/html/translation.html:289
msgid "Failing check"
msgstr "Test nieudany"

#: weblate/html/translation.html:305
#, fuzzy
#| msgid "Activity"
msgid "Last activity"
msgstr "Aktywność"

#: weblate/html/translation.html:310
#, fuzzy
#| msgid "Last name"
msgid "Last change"
msgstr "Nazwisko"

#: weblate/html/translation.html:314
#, fuzzy
#| msgid "Last name"
msgid "Last author"
msgstr "Nazwisko"

#: weblate/html/unit-details.html:5
#, fuzzy
#| msgid "Source strings in %s"
msgid "Source string location"
msgstr "Źródłowe ciągi w %s"

#: weblate/html/unit-details.html:20
#, fuzzy
#| msgid "Source string:"
msgid "Source string age"
msgstr "Źródłowy ciąg znaków:"

#: weblate/html/user-activity.html:11
msgid "Last login"
msgstr "Ostatnie logowanie"

#: weblate/html/user-activity.html:15
msgid "Registration date"
msgstr "Data rejestracji"

#: weblate/html/widgets-root.html:6 weblate/html/widgets.html:7
msgid "widgets"
msgstr "widżety"

#: weblate/html/widgets-root.html:11 weblate/html/widgets.html:16
msgid "Promoting translation projects"
msgstr "Promowanie projektów tłumaczeniowych"

#: weblate/html/widgets-root.html:14
msgid ""
"Weblate provides various widgets to promote your translation projects. Open "
"one of the project pages below."
msgstr ""
"Weblate zapewnia różne wzory, aby promować swoje projekty tłumaczeniowe. "
"Otwórz jeden z stron projektu poniżej."

#: weblate/html/widgets.html:19
#, python-format
msgid ""
"You can point newcomers to the introduction page at <a href=\"%(engage_url)s"
"\">%(engage_url)s</a>."
msgstr ""
"Można wskazać przybyszów do strony wprowadzenie na <a href=\"%(engage_url)s"
"\">%(engage_url)s</a>."

#: weblate/html/widgets.html:22
msgid "Promoting specific translations"
msgstr "Promowanie konkretnych tłumaczeń"

#: weblate/html/widgets.html:25
msgid ""
"Besides promoting whole translation project, you can also choose specific "
"language to promote:"
msgstr ""
"Oprócz promowania całego projektu tłumaczenia, można również wybrać "
"konkretny język w celu promowania:"

#: weblate/html/widgets.html:29
msgid "Image widgets"
msgstr "Widżety w formie obrazu"

#: weblate/html/widgets.html:32
msgid ""
"You can use following widgets to promote translation of your project. They "
"can increase visibility of your translation projects and bring new "
"contributors."
msgstr ""
"Aby wypromować tłumaczenie Twojego projektu, możesz użyć następujących "
"widzetów. Mogą one poprawić widoczność Twoich projektów tłumaczeń, oraz "
"przysporzyć Ci nowych współpracowników."

#: weblate/html/widgets.html:36
#, python-format
msgid "Image %(widget)s"
msgstr "Obraz %(widget)s"

#: weblate/html/widgets.html:38
msgid "Color variants:"
msgstr "Rodzaj koloru:"

#: weblate/html/widgets.html:48
msgid "HTML code"
msgstr "Kod HTML"

#: weblate/html/widgets.html:49
msgid "BB code"
msgstr "Kod BB"

#: weblate/html/widgets.html:50
msgid "Markdown code"
msgstr "Kod Markdown"

#: weblate/html/widgets.html:51
msgid "RST code"
msgstr "Kod RST"

#: weblate/html/widgets.html:52
msgid "Textile code"
msgstr "Kod Textile"

#: weblate/html/zen-response.html:7
msgid "Translation has been saved!"
msgstr "Tłumaczenie zostało zapisane!"

#: weblate/html/zen-units.html:17
msgid "Open in full editor"
msgstr ""

#: weblate/html/zen-units.html:29
msgctxt "Message is fuzzy"
msgid "Fuzzy"
msgstr "Napis jest niepewny"

#: weblate/html/zen-units.html:37 weblate/trans/views/edit.py:523
msgid "You have reached end of translating."
msgstr "Został osiągnięty koniec tłumaczenia."

#: weblate/html/zen.html:14
msgid "zen"
msgstr ""

#: weblate/html/zen.html:25
#, python-format
msgid "Current filter: %(filter_name)s (%(filter_count)s)"
msgstr "Aktualny filtr: %(filter_name)s (%(filter_count)s)"

#: weblate/lang/data.py:520 weblate/lang/data.py:524 weblate/lang/data.py:530
#: weblate/lang/data.py:538 weblate/lang/data.py:542 weblate/lang/data.py:547
#: weblate/lang/data.py:553 weblate/lang/data.py:559 weblate/lang/data.py:564
#: weblate/lang/data.py:570 weblate/lang/data.py:582
msgctxt "Plural form description"
msgid "One"
msgstr "Jedne"

#: weblate/lang/data.py:521 weblate/lang/data.py:526 weblate/lang/data.py:534
#: weblate/lang/data.py:539 weblate/lang/data.py:544 weblate/lang/data.py:550
#: weblate/lang/data.py:556 weblate/lang/data.py:560 weblate/lang/data.py:567
#: weblate/lang/data.py:574 weblate/lang/data.py:578 weblate/lang/data.py:586
msgctxt "Plural form description"
msgid "Other"
msgstr "Inne"

#: weblate/lang/data.py:525 weblate/lang/data.py:532 weblate/lang/data.py:555
#: weblate/lang/data.py:565 weblate/lang/data.py:572 weblate/lang/data.py:584
msgctxt "Plural form description"
msgid "Few"
msgstr "Kilka"

#: weblate/lang/data.py:529 weblate/lang/data.py:537 weblate/lang/data.py:561
#: weblate/lang/data.py:581
msgctxt "Plural form description"
msgid "Zero"
msgstr "Zero"

#: weblate/lang/data.py:531 weblate/lang/data.py:543 weblate/lang/data.py:548
#: weblate/lang/data.py:554 weblate/lang/data.py:571 weblate/lang/data.py:577
#: weblate/lang/data.py:583
msgctxt "Plural form description"
msgid "Two"
msgstr "Dwa"

#: weblate/lang/data.py:533 weblate/lang/data.py:566 weblate/lang/data.py:573
#: weblate/lang/data.py:585
msgctxt "Plural form description"
msgid "Many"
msgstr "Wiele"

#: weblate/lang/data.py:549
msgctxt "Plural form description"
msgid "Three"
msgstr "Trzy"

#: weblate/lang/models.py:368
msgid "Singular"
msgstr "Liczba pojedyncza"

#: weblate/lang/models.py:370
msgid "Plural"
msgstr "Liczba mnoga"

#: weblate/lang/models.py:371
#, python-format
msgid "Plural form %d"
msgstr "Forma liczby mnogiej %d"

#: weblate/trans/admin_views.py:70
msgid "Debug mode"
msgstr "Tryb debugowania"

#: weblate/trans/admin_views.py:76
msgid "Site domain"
msgstr "Domena witryny"

#: weblate/trans/admin_views.py:82
msgid "Database backend"
msgstr "Końcówka bazy danych"

#: weblate/trans/admin_views.py:88
msgid "Site administrator"
msgstr "Administrator witryny"

#. Translators: Indexing is postponed to cron job
#: weblate/trans/admin_views.py:95
msgid "Indexing offloading"
msgstr "Indeksowanie wyładunku"

#: weblate/trans/admin_views.py:111
msgid "Django caching"
msgstr "Buforowanie Django"

#: weblate/trans/admin_views.py:117
#, fuzzy
#| msgid "Django caching"
msgid "Avatar caching"
msgstr "Buforowanie Django"

#: weblate/trans/admin_views.py:128
msgid "Email addresses"
msgstr "Adresy e-mail"

#: weblate/trans/admin_views.py:137
msgid "Federated avatar support"
msgstr "Obsługa dołączonego avataru"

#: weblate/trans/admin_views.py:143
msgid "PyICU library"
msgstr "Biblioteka PyICU"

#: weblate/trans/admin_views.py:149
msgid "Secret key"
msgstr "Tajny klucz"

#: weblate/trans/admin_views.py:156
msgid "Allowed hosts"
msgstr "Hosty dozwolone"

#: weblate/trans/admin_views.py:163
msgid "Home directory"
msgstr "Katalog domowy"

#: weblate/trans/admin_views.py:170
msgid "Cached template loader"
msgstr ""

#: weblate/trans/admin_views.py:178
msgid "Admin static files"
msgstr "Pliki statyczne administratora"

#. Translators: placeholder SSH hashed hostname
#: weblate/trans/admin_views.py:205
msgid "[hostname hashed]"
msgstr "[haszowana nazwa hosta]"

#: weblate/trans/admin_views.py:266
msgid "Created new SSH key."
msgstr "Nowy klucz SSH został utworzony."

#: weblate/trans/admin_views.py:270
#, python-format
msgid "Failed to generate key: %s"
msgstr "Nie udało się wygenerować klucza: %s"

#: weblate/trans/admin_views.py:282
msgid "Invalid host name given!"
msgstr "Podano nieprawidłową nazwę hosta!"

#: weblate/trans/admin_views.py:304
#, python-format
msgid ""
"Added host key for %(host)s with fingerprint %(fingerprint)s (%(keytype)s), "
"please verify that it is correct."
msgstr ""
"Dodano klucz hosta dla %(host)s z odciskiem palca %(fingerprint)s "
"(%(keytype)s). Proszę zweryfikować poprawność."

#: weblate/trans/admin_views.py:319
#, python-format
msgid "Failed to get host key: %s"
msgstr "Nie udało się pobrać klucza: %s"

#: weblate/trans/admin_views.py:344
msgid "Can not write to home directory, please check documentation."
msgstr ""

#: weblate/trans/autofixes/chars.py:30 weblate/trans/checks/chars.py:310
msgid "Trailing ellipsis"
msgstr "Doczepiany wielokropek"

#: weblate/trans/autofixes/chars.py:43 weblate/trans/checks/chars.py:339
msgid "Zero-width space"
msgstr "Zero szerokości znaku spacji"

#: weblate/trans/autofixes/whitespace.py:31
msgid "Trailing and leading whitespace"
msgstr "Końcowy i początkowy biały znak"

#: weblate/trans/checks/chars.py:30
msgid "Starting newline"
msgstr "Początek od nowej linii"

#: weblate/trans/checks/chars.py:31
msgid "Source and translation do not both start with a newline"
msgstr "Napis źródłowy i tłumaczenie nie zaczynają się od nowej linii"

#: weblate/trans/checks/chars.py:43
msgid "Trailing newline"
msgstr "Kończący znak nowej linii"

#: weblate/trans/checks/chars.py:44
msgid "Source and translation do not both end with a newline"
msgstr "Napis źródłowy i tłumaczenie nie kończą się znakiem nowej linii"

#: weblate/trans/checks/chars.py:56
msgid "Starting spaces"
msgstr "Spacje początkowe"

#: weblate/trans/checks/chars.py:58
msgid "Source and translation do not both start with same number of spaces"
msgstr "Źródło i tłumaczenie nie można uruchomić obu z tej samej liczby miejsc"

#: weblate/trans/checks/chars.py:87
msgid "Trailing space"
msgstr "Końcowa spacja"

#: weblate/trans/checks/chars.py:88
msgid "Source and translation do not both end with a space"
msgstr "Źródło i tłumaczenie nie kończą się spacją"

#: weblate/trans/checks/chars.py:121
msgid "Trailing stop"
msgstr "Końcowa kropka"

#: weblate/trans/checks/chars.py:122
msgid "Source and translation do not both end with a full stop"
msgstr "Źródło i tłumaczenie nie są zakończone kropką"

#: weblate/trans/checks/chars.py:160
msgid "Trailing colon"
msgstr "Końcowy dwukropek"

#: weblate/trans/checks/chars.py:162
msgid ""
"Source and translation do not both end with a colon or colon is not "
"correctly spaced"
msgstr ""
"Źródło i tłumaczenie nie są zakończone dwukropkiem lub są nadmiarowe spacje "
"w okolicy dwukropka"

#: weblate/trans/checks/chars.py:218
msgid "Trailing question"
msgstr "Końcowy znak zapytania"

#: weblate/trans/checks/chars.py:220
msgid ""
"Source and translation do not both end with a question mark or it is not "
"correctly spaced"
msgstr ""
"Źródło i tłumaczenie nie są zakończone znakiem zapytania lub są nadmiarowe "
"spacje w okolicy znaku zapytania"

#: weblate/trans/checks/chars.py:270
msgid "Trailing exclamation"
msgstr "Końcowy znak wykrzyknika"

#: weblate/trans/checks/chars.py:272
msgid ""
"Source and translation do not both end with an exclamation mark or it is not "
"correctly spaced"
msgstr ""
"Źródło i tłumaczenie nie są zakończone znakiem wykrzyknika lub są nadmiarowe "
"spacje w okolicy znaku wykrzyknika"

#: weblate/trans/checks/chars.py:311
msgid "Source and translation do not both end with an ellipsis"
msgstr "Napis źródłowy i tłumaczenie nie kończą się wielokropkiem"

#: weblate/trans/checks/chars.py:329
msgid "Mismatched \\n"
msgstr "Niedopasowane \\n"

#: weblate/trans/checks/chars.py:330
msgid "Number of \\n in translation does not match source"
msgstr "Liczba \\n w tłumaczeniu nie pasuje do źródła"

#: weblate/trans/checks/chars.py:340
msgid "Translation contains extra zero-width space character"
msgstr "Tłumaczenie zawiera dodatkowe zera szerokości znaku spacji"

#: weblate/trans/checks/consistency.py:30
msgid "Missing plurals"
msgstr "Brakująca liczba mnoga"

#: weblate/trans/checks/consistency.py:31
msgid "Some plural forms are not translated"
msgstr "Niektóre napisy w formie liczby mnogiej nie są przetłumaczone"

#: weblate/trans/checks/consistency.py:56
msgid "Inconsistent"
msgstr "Niespójność"

#: weblate/trans/checks/consistency.py:58
msgid "This message has more than one translation in this project"
msgstr "Ten komunikat ma więcej niż jedno tłumaczenie w projekcie"

#: weblate/trans/checks/format.py:226
msgid "Python format"
msgstr "Format Python"

#: weblate/trans/checks/format.py:227 weblate/trans/checks/format.py:241
#: weblate/trans/checks/format.py:255 weblate/trans/checks/format.py:269
msgid "Format string does not match source"
msgstr "Format napisu nie pasuje do źródła"

#: weblate/trans/checks/format.py:240
msgid "PHP format"
msgstr "Format PHP"

#: weblate/trans/checks/format.py:254
msgid "C format"
msgstr "Format C"

#: weblate/trans/checks/format.py:268
msgid "Python brace format"
msgstr "Format klamrowy Python"

#: weblate/trans/checks/markup.py:47
msgid "Mismatched BBcode"
msgstr "Niedopasowany BBcode"

#: weblate/trans/checks/markup.py:48
msgid "BBcode in translation does not match source"
msgstr "BBcode w tłumaczeniu nie pasuje do źródła"

#: weblate/trans/checks/markup.py:77
msgid "XML tags mismatch"
msgstr "Tagi XML niedopasowanie"

#: weblate/trans/checks/markup.py:78
msgid "XML tags in translation do not match source"
msgstr "Tagi XML w tłumaczeniu nie pasują do źródła"

#: weblate/trans/checks/same.py:909
msgid "Not translated"
msgstr "Nie przetłumaczony"

#: weblate/trans/checks/same.py:910
msgid "Source and translated strings are same"
msgstr "Napisy: źródłowy i tłumaczenie są takie same"

#: weblate/trans/checks/source.py:35
msgid "Optional plural"
msgstr "Opcjonalne liczba mnoga"

#: weblate/trans/checks/source.py:37
msgid "The string is optionally used as plural, but not using plural forms"
msgstr ""
"Ciąg jest ewentualnie jako liczba mnoga, ale nie przy użyciu liczby mnogiej"

#: weblate/trans/checks/source.py:52
msgid "Ellipsis"
msgstr "Wielokropek"

#: weblate/trans/checks/source.py:54
msgid "The string uses three dots (...) instead of an ellipsis character (…)"
msgstr "Ciąg używa trzy kropki (...) zamiast znaku wielokropka (...)"

#: weblate/trans/checks/source.py:68
msgid "Multiple failing checks"
msgstr "Wiele nieudanych testów"

#: weblate/trans/checks/source.py:70
msgid "The translations in several languages have failing checks"
msgstr "Tłumaczenia w kilku językach nie przeszły testów"

#: weblate/trans/feeds.py:42 weblate/trans/feeds.py:80
#, python-format
msgid "Recent changes in %s"
msgstr "Ostatnie zmiany w %s"

#: weblate/trans/feeds.py:45 weblate/trans/feeds.py:83
#, python-format
msgid "All recent changes made using Weblate in %s."
msgstr "Wszystkie ostatnie zmiany wprowadzono za pomocą Weblate w %s."

#: weblate/trans/formats.py:631
msgid "Automatic detection"
msgstr "Automatyczne wykrywanie"

#: weblate/trans/formats.py:648
msgid "Gettext PO file"
msgstr "Gettext pliku PO"

#: weblate/trans/formats.py:738
msgid "Gettext PO file (monolingual)"
msgstr "Gettext pliku PO (wielojęzycznego)"

#: weblate/trans/formats.py:746
msgid "Qt Linguist Translation File"
msgstr "Lingwistyczny plik tłumaczenia Qt"

#: weblate/trans/formats.py:753
msgid "XLIFF Translation File"
msgstr "Plik tłumaczenia XLIFF"

#: weblate/trans/formats.py:760
msgid "OS X Strings"
msgstr "Ciągi znaków OS X"

#: weblate/trans/formats.py:767
#, fuzzy
#| msgid "OS X Strings"
msgid "OS X Strings (UTF-8)"
msgstr "Ciągi znaków OS X"

#: weblate/trans/formats.py:774
msgid "Java Properties"
msgstr "Właściwości Java"

#: weblate/trans/formats.py:791
msgid "Java Properties (UTF-8)"
msgstr "Właściwości Java (UTF-8)"

#: weblate/trans/formats.py:799
msgid "PHP strings"
msgstr "Ciągi znaków PHP"

#: weblate/trans/formats.py:806
msgid "Android String Resource"
msgstr "Zasób ciągu znaków Android"

#: weblate/trans/formats.py:839
msgid "JSON file"
msgstr ""

#: weblate/trans/forms.py:55
<<<<<<< HEAD
#, fuzzy
=======
>>>>>>> 6e9f1723
#| msgid "Insert tab character"
msgid "Insert tab character"
msgstr "Wstaw znak tabulacji"

#: weblate/trans/forms.py:56
<<<<<<< HEAD
#, fuzzy
=======
>>>>>>> 6e9f1723
#| msgid "Insert new line"
msgid "Insert new line"
msgstr "Włóż nową linię"

#: weblate/trans/forms.py:57
<<<<<<< HEAD
#, fuzzy
=======
>>>>>>> 6e9f1723
#| msgid "Insert horizontal ellipsis"
msgid "Insert horizontal ellipsis"
msgstr "Wstaw poziomy wielokropek"

#: weblate/trans/forms.py:85
#, fuzzy
#| msgid "New source string"
msgid "Fill in with source string"
msgstr "Źródłowy ciąg znaków"

#: weblate/trans/forms.py:98
#, fuzzy, python-brace-format
#| msgid "Insert tab character"
msgid "Insert character {0}"
msgstr "Wstaw znak tabulacji"

#: weblate/trans/forms.py:117 weblate/trans/forms.py:125
msgid "Toggle text direction"
msgstr "Przełącz kierunek tekstu"

#: weblate/trans/forms.py:189
msgid ""
"This equation identifies which plural form will be used based on given count "
"(n)."
msgstr ""
"To równanie służy do określenia, która forma liczby mnogiej zostanie użyta  "
"na podstawie danej liczebności (n)."

#: weblate/trans/forms.py:192
msgid "Plural equation"
msgstr "Równanie liczby mnogiej"

#: weblate/trans/forms.py:264
msgid "Message you wanted to translate is no longer available!"
msgstr ""
"Komunikat, który chciałbyś/chciałabyś przetłumaczyć, nie jest już dostępny!"

#: weblate/trans/forms.py:276
msgctxt "Checkbox for marking translation fuzzy"
msgid "Fuzzy"
msgstr "Pole wyboru do zaznaczania tłumaczenia jako niepewne"

#: weblate/trans/forms.py:319 weblate/trans/forms.py:511
msgid "File"
msgstr "Plik"

#: weblate/trans/forms.py:321 weblate/trans/forms.py:518
msgid "Merge method"
msgstr "Metoda scalania"

#: weblate/trans/forms.py:323
msgid "Add as translation"
msgstr "Dodaj jako tłumaczenie"

#: weblate/trans/forms.py:324
msgid "Add as a suggestion"
msgstr "Dodaj jako sugestia"

#: weblate/trans/forms.py:325
msgid "Add as fuzzy translation"
msgstr "Dodaj jako tłumaczenie niepewne"

#: weblate/trans/forms.py:330
msgid "Merge file header"
msgstr "Scal nagłówek pliku"

#: weblate/trans/forms.py:331
msgid "Merges content of file header into the translation."
msgstr "Scala zawartość nagłówka pliku z tłumaczeniem."

#: weblate/trans/forms.py:342
msgid "Overwrite existing translations"
msgstr "Nadpisz istniejące tłumaczenia"

#: weblate/trans/forms.py:352
msgid "Author name"
msgstr "Imię i nazwisko autora"

#: weblate/trans/forms.py:354 weblate/trans/forms.py:359
msgid "Keep empty for using currently logged in user."
msgstr "Zostaw puste, aby użyć aktualnie zalogowanego użytkownika."

#: weblate/trans/forms.py:357
msgid "Author email"
msgstr "Adres e-mail autora"

#: weblate/trans/forms.py:381
msgid "Query"
msgstr "Zapytanie"

#: weblate/trans/forms.py:385
msgid "Search type"
msgstr "Typ wyszukiwania"

#: weblate/trans/forms.py:388
msgid "Fulltext"
msgstr "Pełny tekst"

#: weblate/trans/forms.py:389
msgid "Exact match"
msgstr "Dokładne dopasowanie"

#: weblate/trans/forms.py:390
msgid "Substring"
msgstr "Podciąg znaków"

#: weblate/trans/forms.py:395
msgid "Search in source strings"
msgstr "Szukaj w źródłowych ciągach znaków"

#: weblate/trans/forms.py:400
msgid "Search in target strings"
msgstr "Szukaj w docelowych ciagach znaków"

#: weblate/trans/forms.py:405
msgid "Search in context strings"
msgstr "Szukaj w kontekstowych ciągach znaków"

#: weblate/trans/forms.py:466
msgid "Overwrite strings"
msgstr "Nadpisz ciągi znaków"

#: weblate/trans/forms.py:471
msgid "Replace inconsistent"
msgstr "Zastąp niespójność"

#: weblate/trans/forms.py:476
msgid "Subproject to use"
msgstr "Podprojekt do wykorzystania"

#: weblate/trans/forms.py:495
msgid "All subprojects"
msgstr "Wszystkie podprojekty"

#: weblate/trans/forms.py:513
msgid ""
"You can upload any format which is understood by Translate Toolkit "
"(including TBX, CSV or Gettext PO files)."
msgstr ""
"Pliki można przesyłać w jakikolwiek formacie, zrozumiałym przez Translate "
"Toolkit (np. TBX, CSV lub pliki Gettext .po)."

#: weblate/trans/forms.py:520
msgid "Keep current"
msgstr "Aktualne informacje"

#: weblate/trans/forms.py:521
msgid "Overwrite existing"
msgstr "Nadpisz istniejące"

#: weblate/trans/forms.py:522
msgid "Add as other translation"
msgstr "Dodaj jako inne tłumaczenie"

#: weblate/trans/forms.py:533
msgid "Starting date"
msgstr "Data początkowa"

#: weblate/trans/forms.py:552
msgctxt "Select starting letter in glossary"
msgid "Any"
msgstr "Jakakolwiek"

#: weblate/trans/forms.py:554
msgid "Starting letter"
msgstr "Litera początkowa"

#: weblate/trans/forms.py:569
msgid "Scope"
msgstr ""

#: weblate/trans/forms.py:571
msgid ""
"Is your comment specific to this translation or generic for all of them?"
msgstr ""

#: weblate/trans/forms.py:577
msgid "Source string comment, suggestions to change this string"
msgstr ""

#: weblate/trans/forms.py:581
#, fuzzy
#| msgid ""
#| "You can share comments about this translation with other translators."
msgid "Translation comment, discussions with other translators"
msgstr ""
"Możesz podzielić się komentarzem na temat tego tłumaczenia z innymi "
"tłumaczami."

#: weblate/trans/forms.py:594
msgid "Whole project"
msgstr "Cały projekt"

#: weblate/trans/forms.py:629
msgid "Strings with higher priority are offered first to translators."
msgstr ""

#: weblate/trans/models/advertisement.py:33
#, python-brace-format
msgid "Donate to Weblate at {0}"
msgstr "Dotuj Weblate na {0}"

#: weblate/trans/models/advertisement.py:34
#, python-brace-format
msgid "Support Weblate at {0}"
msgstr ""

#: weblate/trans/models/advertisement.py:38
msgid "Support Weblate using GitTip"
msgstr ""

#: weblate/trans/models/advertisement.py:90
msgid "Mail footer (text)"
msgstr ""

#: weblate/trans/models/advertisement.py:91
msgid "Mail footer (HTML)"
msgstr ""

#: weblate/trans/models/advertisement.py:96
msgid "Placement"
msgstr "Umiejscowienie"

#: weblate/trans/models/advertisement.py:99
msgid "Start date"
msgstr "Data początkowa"

#: weblate/trans/models/advertisement.py:102
msgid "End date"
msgstr ""

#: weblate/trans/models/advertisement.py:105
msgid "Text"
msgstr ""

#: weblate/trans/models/advertisement.py:107
msgid "Depending on placement, HTML can be allowed."
msgstr ""

#: weblate/trans/models/advertisement.py:113
msgid "Free form note for your notes, not used within Weblate."
msgstr ""

#: weblate/trans/models/changes.py:164
msgid "Resource update"
msgstr "Aktualizacja zasobów"

#: weblate/trans/models/changes.py:165
msgid "Translation completed"
msgstr "Tłumaczenie zakończone"

#: weblate/trans/models/changes.py:166
msgid "Translation changed"
msgstr "Tłumaczenie zmienione"

#: weblate/trans/models/changes.py:168
msgid "Comment added"
msgstr "Komentarz dodany"

#: weblate/trans/models/changes.py:169
msgid "Suggestion added"
msgstr "Sugestia dodana"

#: weblate/trans/models/changes.py:171
msgid "Suggestion accepted"
msgstr "Sugestia zaakceptowana"

#: weblate/trans/models/changes.py:172
msgid "Translation reverted"
msgstr "Tłumaczenie wycofane"

#: weblate/trans/models/changes.py:173
msgid "Translation uploaded"
msgstr "Tłumaczenia załadowane"

#: weblate/trans/models/changes.py:174
msgid "Glossary added"
msgstr "Słownik dodany"

#: weblate/trans/models/changes.py:175
msgid "Glossary updated"
msgstr "Słownik zaktualizowany"

#: weblate/trans/models/changes.py:176
msgid "Glossary uploaded"
msgstr "Słownik załadowany"

#: weblate/trans/models/changes.py:177
msgid "New source string"
msgstr "Źródłowy ciąg znaków"

#: weblate/trans/models/changes.py:199
#, python-format
msgid "%(action)s at %(time)s on %(translation)s by %(user)s"
msgstr "%(action)s o %(time)s na %(translation)s przez %(user)s"

#: weblate/trans/models/project.py:45
msgid "Use contact form"
msgstr "Użyj formularza kontaktowego"

#: weblate/trans/models/project.py:46
msgid "Point to translation instructions URL"
msgstr "Wskaż na tłumaczenia instrukcji URL"

#: weblate/trans/models/project.py:47
msgid "Automatically add language file"
msgstr "Automatycznie dodaj pliki języków"

#: weblate/trans/models/project.py:48
msgid "No adding of language"
msgstr "Nie dodawaj języka"

#: weblate/trans/models/project.py:51
msgid "Merge"
msgstr "Scal"

#: weblate/trans/models/project.py:52
msgid "Rebase"
msgstr "Rebase"

#: weblate/trans/models/project.py:82 weblate/trans/models/subproject.py:63
msgid "Name to display"
msgstr "Nazwa do wyświetlenia"

#: weblate/trans/models/project.py:85 weblate/trans/models/subproject.py:66
msgid "URL slug"
msgstr ""

#: weblate/trans/models/project.py:87 weblate/trans/models/subproject.py:68
msgid "Name used in URLs and file names."
msgstr "Nazwa używana w adresach URL i nazwach plików."

#: weblate/trans/models/project.py:91
msgid "Main website of translated project."
msgstr "Główna strona www tłumaczonego projektu."

#: weblate/trans/models/project.py:94
msgid "Mailing list"
msgstr "Lista dyskusyjna"

#: weblate/trans/models/project.py:96
msgid "Mailing list for translators."
msgstr "Lista dyskusyjna dla tłumaczy."

#: weblate/trans/models/project.py:99
msgid "Translation instructions"
msgstr "Instrukcje tłumaczenia"

#: weblate/trans/models/project.py:101
msgid "URL with instructions for translators."
msgstr "URL z instrukcjami dla tłumaczy."

#: weblate/trans/models/project.py:108
msgid "Optional short summary of license used for translations."
msgstr "Opcjonalne krótkie podsumowanie licencji użytej dla tłumaczeń."

#: weblate/trans/models/project.py:112
msgid "License URL"
msgstr "URL licencji"

#: weblate/trans/models/project.py:114
msgid "Optional URL with license details."
msgstr "Opcjonalny URL ze szczegółami licencji."

#: weblate/trans/models/project.py:117
msgid "New language"
msgstr "Nowy język"

#: weblate/trans/models/project.py:122
msgid "How to handle requests for creating new languages."
msgstr "Jak obsługiwać żądania dla tworzenia nowych języków."

#: weblate/trans/models/project.py:126
msgid "Merge style"
msgstr "Scalanie stylów"

#: weblate/trans/models/project.py:131
msgid ""
"Define whether Weblate should merge upstream repository or rebase changes "
"onto it."
msgstr ""
"Określić, czy Weblate powinny łączyć nadrzędny repozytorium lub rebase zmian "
"na nim."

#: weblate/trans/models/project.py:138
#, fuzzy
#| msgid "Error message"
msgid "Commit message"
msgstr "Wiadomość błędu"

#: weblate/trans/models/project.py:140
msgid ""
"You can use format strings for various information, please check "
"documentation for more details."
msgstr ""
"Można użyć formatu ciągów dla różnych informacji, prosimy o sprawdzenie "
"dokumentacji po więcej szczegółów."

#: weblate/trans/models/project.py:147
#, fuzzy
#| msgid "Your name"
msgid "Committer name"
msgstr "Twoje imię"

#: weblate/trans/models/project.py:152
#, fuzzy
#| msgid "Your email"
msgid "Committer email"
msgstr "Twój e-mail"

#: weblate/trans/models/project.py:157
#, fuzzy
#| msgid "Posted new comment"
msgid "Push on commit"
msgstr "Wysłany nowy komentarz"

#: weblate/trans/models/project.py:160
msgid "Whether the repository should be pushed upstream on every commit."
msgstr ""
"Czy repozytorium powinno być przesunięte w górę za każdym przesłaniem "
"(pliku)."

#: weblate/trans/models/project.py:165
msgid "Set Translation-Team header"
msgstr "Ustaw nagłówek Translation-Team"

#: weblate/trans/models/project.py:168
msgid ""
"Whether the Translation-Team in file headers should be updated by Weblate."
msgstr ""
"Czy Zespół Tłumaczy w nagłówkach pliku powinien być aktualizowany przez "
"Weblate."

#: weblate/trans/models/project.py:174
msgid "Enable ACL"
msgstr "Włącz ACL"

#: weblate/trans/models/project.py:177
msgid ""
"Whether to enable ACL for this project, please check documentation before "
"enabling this."
msgstr ""
"Czy włączyć ACL dla tego projektu, należy sprawdzić dokumentację przed "
"włączeniem tego."

#: weblate/trans/models/project.py:216
#, python-format
msgid "You are not allowed to access project %s."
msgstr "Nie masz uprawnień do dostępu w projekcie %s."

#: weblate/trans/models/project.py:223
msgid ""
"Please either fill in instructions URL or use different option for adding "
"new language."
msgstr ""
"Proszę wypełnić w instrukcjach URL, albo użyć innej opcji dla dodania nowego "
"języka."

#: weblate/trans/models/project.py:229
msgid "License URL can not be used without license summary."
msgstr "URL Licencji nie może być użyty bez podsumowania licencji."

#: weblate/trans/models/project.py:235
#, python-format
msgid "Could not create project directory: %s"
msgstr "Nie można utworzyć katalogu projektu: %s"

#: weblate/trans/models/source.py:25
msgid "Very high"
msgstr ""

#: weblate/trans/models/source.py:26
msgid "High"
msgstr ""

#: weblate/trans/models/source.py:27
msgid "Medium"
msgstr ""

#: weblate/trans/models/source.py:28
#, fuzzy
#| msgid "Lao"
msgid "Low"
msgstr "laotański"

#: weblate/trans/models/source.py:29
msgid "Very low"
msgstr ""

#: weblate/trans/models/subproject.py:61
#, fuzzy
#| msgid "Resource update"
msgid "Resource name"
msgstr "Aktualizacja zasobów"

#: weblate/trans/models/subproject.py:83
msgid "Git push URL"
msgstr ""

#: weblate/trans/models/subproject.py:86
msgid "URL of push Git repository, pushing is disabled if empty."
msgstr "URL repozytorium Git push - jeśli pusty, to push jest wyłączony."

#: weblate/trans/models/subproject.py:91
msgid "Repository browser"
msgstr "Przeglądarka repozytorium"

#: weblate/trans/models/subproject.py:93
#, python-format
msgid ""
"Link to repository browser, use %(branch)s for branch, %(file)s and %(line)s "
"as filename and line placeholders."
msgstr ""
"Link do przeglądarki repozytorium, użyj %(branch)s dla gałęzi, %(file)s i "
"%(line)s jako nazwy pliku i symboli zastępczych dla linii."

#: weblate/trans/models/subproject.py:100
msgid "Exported Git URL"
msgstr ""

#: weblate/trans/models/subproject.py:103
msgid "URL of Git repository where users can fetch changes from Weblate"
msgstr ""

#: weblate/trans/models/subproject.py:108
msgid "Source string bug report address"
msgstr "Adres do zgłaszania błędów w napisach źródłowych"

#: weblate/trans/models/subproject.py:110
msgid ""
"Email address where errors in source string will be reported, keep empty for "
"no emails."
msgstr ""
"Adres e-mail, w którym będą raportowane błędy w ciąg źródłowy, zachować "
"pustego nie wiadomości e-mail."

#: weblate/trans/models/subproject.py:118
msgid "Git branch to translate"
msgstr "Gałąź Git do tłumaczenia"

#: weblate/trans/models/subproject.py:131
msgid "Monolingual base language file"
msgstr ""

#: weblate/trans/models/subproject.py:135
msgid ""
"Filename of translations base file, which contains all strings and their "
"source; this is recommended to use for monolingual translation formats."
msgstr ""
"Nazwa pliku szablonu tłumaczeń, który zawiera wszystkie napisy i ich źródła. "
"Jest to zalecane do tłumaczeń, które przechowują jedynie przetłumaczony "
"napis."

#: weblate/trans/models/subproject.py:141
msgid "Base file for new translations"
msgstr "Szablon dla nowych tłumaczeń"

#: weblate/trans/models/subproject.py:145
msgid ""
"Filename of file which is used for creating new translations. For Gettext "
"choose .pot file."
msgstr ""
"Nazwa pliku, który jest używany do tworzenia nowych tłumaczeń. Dla Gettext "
"wybierz plik .pot."

#: weblate/trans/models/subproject.py:150
msgid "File format"
msgstr "Format pliku"

#: weblate/trans/models/subproject.py:155
msgid "Automatic detection might fail for some formats and is slightly slower."
msgstr ""
"Automatyczne wykrywanie może zakończyć się niepowodzeniem dla niektórych "
"formatów i jest nieco wolniejszy."

#: weblate/trans/models/subproject.py:160
msgid "Additional commit file"
msgstr ""

#: weblate/trans/models/subproject.py:166
#, fuzzy
#| msgid ""
#| "You can use format strings for various information, please check "
#| "documentation for more details."
msgid ""
"Additional file to include in commits; please check documentation for more "
"details."
msgstr ""
"Można użyć formatu ciągów dla różnych informacji, prosimy o sprawdzenie "
"dokumentacji po więcej szczegółów."

#: weblate/trans/models/subproject.py:171
msgid "Pre-commit script"
msgstr ""

#: weblate/trans/models/subproject.py:177
#, fuzzy
#| msgid ""
#| "You can use format strings for various information, please check "
#| "documentation for more details."
msgid ""
"Script to be executed before committing translation, please check "
"documentation for more details."
msgstr ""
"Można użyć formatu ciągów dla różnych informacji, prosimy o sprawdzenie "
"dokumentacji po więcej szczegółów."

#: weblate/trans/models/subproject.py:183
msgid "Locked"
msgstr "Zablokowany"

#: weblate/trans/models/subproject.py:186
#, fuzzy
#| msgid "Whether subproject is locked for translation updates."
msgid "Whether resource is locked for translation updates."
msgstr "Czy podprojekt jest zablokowany do aktualizacji tłumaczenia."

#: weblate/trans/models/subproject.py:190
msgid "Allow translation propagation"
msgstr "Zezwól na propagację tłumaczenia"

#: weblate/trans/models/subproject.py:193
#, fuzzy
#| msgid ""
#| "Whether translation updates in other subproject will cause automatic "
#| "translation in this project"
msgid ""
"Whether translation updates in other resources will cause automatic "
"translation in this one"
msgstr ""
"Czy aktualizacje tłumaczeń w innych podprojktach spowoduje automatyczne "
"tłumaczenie w tym projekcie"

#: weblate/trans/models/subproject.py:198
msgid "Save translation history"
msgstr "Zapisz historię tłumaczenia"

#: weblate/trans/models/subproject.py:201
msgid "Whether Weblate should keep history of translations"
msgstr "Czy Weblate powinno trzymać historię tłumaczeń"

#: weblate/trans/models/subproject.py:205
#, fuzzy
#| msgid "Invalid suggestion!"
msgid "Enable suggestions"
msgstr "Nieprawidłowa sugestia!"

#: weblate/trans/models/subproject.py:208
#, fuzzy
#| msgid "Machine translation suggestions"
msgid "Whether to allow translation suggestions at all."
msgstr "Sugestie tłumaczenia maszynowego"

#: weblate/trans/models/subproject.py:212
msgid "Suggestion voting"
msgstr "Głosowanie na sugestie"

#: weblate/trans/models/subproject.py:215
msgid "Whether users can vote for suggestions."
msgstr "Czy użytkownicy mogą głosować na sugestie."

#: weblate/trans/models/subproject.py:219
msgid "Autoaccept suggestions"
msgstr "Automatycznie akceptuj sugestie"

#: weblate/trans/models/subproject.py:222
msgid ""
"Automatically accept suggestions with this number of votes, use 0 to disable."
msgstr ""
"Automatycznie akceptuj sugestie z taką liczbą głosów. Użyj 0 by wyłączyć."

#: weblate/trans/models/subproject.py:228
msgid "Quality checks flags"
msgstr "Flagi testów jakości"

#: weblate/trans/models/subproject.py:231
#, fuzzy
#| msgid ""
#| "You can use format strings for various information, please check "
#| "documentation for more details."
msgid ""
"Additional comma-separated flags to influence quality checks, check "
"documentation for possible values."
msgstr ""
"Można użyć formatu ciągów dla różnych informacji, prosimy o sprawdzenie "
"dokumentacji po więcej szczegółów."

#: weblate/trans/models/subproject.py:456
msgid ""
"Failed to verify SSH host key, please add them in SSH page in the admin "
"interface."
msgstr ""
"Nie udało się zweryfikować klucza SSH hosta, proszę dodać go na stronie SSH "
"w interfejsie administratora."

#: weblate/trans/models/subproject.py:460
#, fuzzy, python-format
#| msgid "Failed to fetch git repository: %s"
msgid "Failed to fetch repository: %s"
msgstr "Pobranie repozytorium git nie powiodło się: %s"

#: weblate/trans/models/subproject.py:532
#, python-format
msgid "Push is disabled for %s."
msgstr "Przesyłanie dla %s jest wyłączone."

#: weblate/trans/models/subproject.py:573
#, python-format
msgid "Failed to push to remote branch on %s."
msgstr "Przesłanie do zdalnej gałęzi dla %s nie powiodło się."

#: weblate/trans/models/subproject.py:609
#, python-format
msgid "Failed to reset to remote branch on %s."
msgstr "Resetowanie zdalnej gałęzi na %s nie powiodło się."

#: weblate/trans/models/subproject.py:660
#, python-format
msgid "Failed to rebase our branch onto remote branch %s."
msgstr "Resetowanie zdalnej gałęzi na %s nie powiodło się."

#: weblate/trans/models/subproject.py:663
#, python-format
msgid "Failed to merge remote branch into %s."
msgstr "Scalenie zdalnej gałęzi z %s nie powiodło się."

#: weblate/trans/models/subproject.py:794
#, fuzzy
#| msgid "Can not link to linked repository!"
msgid "Invalid link to a Weblate project, can not link to linked repository!"
msgstr "Nie można połączyć się z repozytorium odsyłającym!"

#: weblate/trans/models/subproject.py:801
#, fuzzy
#| msgid "Invalid link to Weblate project, use weblate://project/subproject."
msgid "Invalid link to a Weblate project, can not link to self!"
msgstr ""
"Niepoprawny link do projektu Weblate, użyj weblate://project/subproject."

#: weblate/trans/models/subproject.py:808
#, fuzzy
#| msgid "Invalid link to Weblate project, use weblate://project/subproject."
msgid "Invalid link to a Weblate project, use weblate://project/subproject."
msgstr ""
"Niepoprawny link do projektu Weblate, użyj weblate://project/subproject."

#: weblate/trans/models/subproject.py:814
msgid "Push URL is not used when repository is linked!"
msgstr "Push URL nie jest używane, gdy repozytorium jest powiązane!"

#: weblate/trans/models/subproject.py:818
msgid "Export URL is not used when repository is linked!"
msgstr "Eksport URL nie jest używane, gdy repozytorium jest powiązane!"

#: weblate/trans/models/subproject.py:826
msgid "The mask did not match any files!"
msgstr "Maska nie pasuje do żadnych plików!"

#: weblate/trans/models/subproject.py:834
#, fuzzy
#| msgid ""
#| "There are more files for single language, please adjust the mask and use "
#| "subprojects for translating different resources."
msgid ""
"There are more files for single language, please adjust the mask and use "
"resources for translating different resources."
msgstr ""
"Istnieje więcej plików dla jednego języka, proszę poprawić maskę i używać "
"podprojektów do tłumaczenia różnych zasobów."

#: weblate/trans/models/subproject.py:840
#, python-format
msgid ""
"Multiple translations were mapped to a single language code (%s). You should "
"disable SIMPLIFY_LANGUAGES to prevent Weblate mapping similar languages to "
"one."
msgstr ""

#: weblate/trans/models/subproject.py:861
msgid "File does not seem to be valid!"
msgstr ""

#: weblate/trans/models/subproject.py:869
#, python-format
msgid "Format of %d matched files could not be recognized."
msgstr "Nie można było rozpoznać formatu %d pasujących plików."

#: weblate/trans/models/subproject.py:878
#, python-format
msgid "Failed to parse %d matched files!"
msgstr "Analiza %d dopasowanych plików nie powiodła się!"

#: weblate/trans/models/subproject.py:889
msgid ""
"Chosen file format does not support adding new translations as chosen in "
"project settings."
msgstr ""

#: weblate/trans/models/subproject.py:895
msgid "Format of base file for new translations was not recognized!"
msgstr ""
"Nie można było rozpoznać formatu szablonu tłumaczenia dla nowych tłumaczeń!"

#: weblate/trans/models/subproject.py:900
msgid "Base file for new translations is not used because of project settings."
msgstr ""

#: weblate/trans/models/subproject.py:911
#: weblate/trans/models/subproject.py:917
#, fuzzy
#| msgid ""
#| "You can share comments about this translation with other translators."
msgid "You can not base file with bilingual translation!"
msgstr ""
"Możesz podzielić się komentarzem na temat tego tłumaczenia z innymi "
"tłumaczami."

#: weblate/trans/models/subproject.py:924
msgid "Template file not found!"
msgstr ""

#: weblate/trans/models/subproject.py:931
msgid "Format of translation base file could not be recognized."
msgstr "Nie można było rozpoznać formatu szablonu tłumaczenia."

#: weblate/trans/models/subproject.py:937
#, python-format
msgid "Failed to parse translation base file: %s"
msgstr "Analiza szablonu tłumaczenia %s nie powiodła się"

#: weblate/trans/models/subproject.py:942
#, fuzzy
#| msgid ""
#| "You can share comments about this translation with other translators."
msgid "You can not use monolingual translation without base file!"
msgstr ""
"Możesz podzielić się komentarzem na temat tego tłumaczenia z innymi "
"tłumaczami."

#: weblate/trans/models/subproject.py:962
#, python-brace-format
msgid "Unsupported file format: {0}"
msgstr ""

#: weblate/trans/models/subproject.py:969
#, fuzzy, python-format
#| msgid "Failed to generate key: %s"
msgid "Failed to update git: %s"
msgstr "Nie udało się wygenerować klucza: %s"

#: weblate/trans/models/subproject.py:992
msgid "Automatically accepting suggestions can work only with voting enabled!"
msgstr ""
"Automatyczne akceptowanie sugesti może działać tylko gdy głosowanie jest "
"włączone!"

#: weblate/trans/models/translation.py:190
#, python-format
msgid ""
"Filename %s not found in repository! To add new translation, add language "
"file into repository."
msgstr ""
"Nie znaleziono nazwy pliku %s w repozytorium! Aby dodać nowe tłumaczenie, "
"dodaj plik języka do repozytorium."

#: weblate/trans/models/translation.py:199
#, python-format
msgid "Format of %s could not be recognized."
msgstr "Format %s nie mógł być rozpoznany."

#: weblate/trans/models/translation.py:204
#, python-format
msgid "Failed to parse file %(file)s: %(error)s"
msgstr "Nie powiodła się analiza pliku %(file)s: %(error)s"

#: weblate/trans/models/translation.py:251
#, python-format
msgid "This translation is locked by %(user)s!"
msgstr "To tłumaczenie jest zablokowane przez %(user)s!"

#: weblate/trans/models/translation.py:985
#: weblate/trans/models/translation.py:1033
msgid "All strings"
msgstr "Wszystkie napisy"

#: weblate/trans/models/translation.py:996
#: weblate/trans/models/translation.py:1072 weblate/trans/views/edit.py:55
msgid "Strings with any failing checks"
msgstr "Napisy z nieudanymi testami"

#: weblate/trans/models/translation.py:1019
#: weblate/trans/models/translation.py:1095
#, fuzzy
#| msgid "Strings with comments (%d)"
msgid "Strings with comments"
msgstr "Ciągi z komentarzami (%d)"

#: weblate/trans/models/translation.py:1044 weblate/trans/views/edit.py:51
msgid "Untranslated strings"
msgstr "Napisy nieprzetłumaczone"

#: weblate/trans/models/translation.py:1054 weblate/trans/views/edit.py:49
msgid "Fuzzy strings"
msgstr "Napisy niepewne"

#: weblate/trans/models/translation.py:1063 weblate/trans/views/edit.py:53
msgid "Strings with suggestions"
msgstr "Napisy z sugestiami"

#: weblate/trans/models/unit.py:532
msgid "Failed to store message in the backend, lock timeout occurred!"
msgstr "Nie udało się zapisać wiadomość w backend, blokada limit czasu!"

#: weblate/trans/models/unit.py:544
msgid "Message not found in backend storage, it is probably corrupted."
msgstr ""
"Nie odnaleziono komunikatu w przechowalni, gdyż jest on prawdopodobnie "
"uszkodzony."

#: weblate/trans/models/unit.py:691
#, python-format
msgid "unit ID %s"
msgstr "ID jednostki %s"

#: weblate/trans/models/unit.py:1017
msgid "Message is fuzzy"
msgstr "Komunikat jest wątpliwy"

#: weblate/trans/models/unit.py:1022
msgid "Message is not translated"
msgstr "Komunikat nie jest przetłumaczony"

#: weblate/trans/models/unit.py:1027
msgid "Message has failing checks"
msgstr "Komunikat posiada nieudane testy"

#: weblate/trans/models/unit.py:1032
msgid "Message is translated"
msgstr "Komunikat jest przetłumaczony"

#: weblate/trans/models/unit.py:1038
msgid "Message has comments"
msgstr "Komunikat ma komentarze"

#: weblate/trans/templatetags/translations.py:52
msgid "Good configuration"
msgstr "Dobra konfiguracja"

#: weblate/trans/templatetags/translations.py:53
msgid "Bad configuration"
msgstr "Zła konfiguracja"

#: weblate/trans/templatetags/translations.py:54
msgid "Possible configuration"
msgstr "Możliwa konfiguracja"

#: weblate/trans/templatetags/translations.py:71
msgid "Tab character"
msgstr "Znak tabulatora"

#: weblate/trans/templatetags/translations.py:92
msgid "New line"
msgstr "Nowy wiersz"

#: weblate/trans/templatetags/translations.py:267
msgid "a year ago"
msgstr "rok temu"

#: weblate/trans/templatetags/translations.py:269
#, python-format
msgid "%(count)s year ago"
msgid_plural "%(count)s years ago"
msgstr[0] "rok temu"
msgstr[1] "%(count)s lata temu"
msgstr[2] "%(count)s lat temu"

#: weblate/trans/templatetags/translations.py:274
msgid "a month ago"
msgstr "miesiąc temu"

#: weblate/trans/templatetags/translations.py:276
#, python-format
msgid "%(count)s month ago"
msgid_plural "%(count)s months ago"
msgstr[0] "miesiąc temu"
msgstr[1] "%(count)s miesiące temu"
msgstr[2] "%(count)s miesięcy temu"

#: weblate/trans/templatetags/translations.py:281
#, python-format
msgid "%(count)s week ago"
msgid_plural "%(count)s weeks ago"
msgstr[0] "tydzień temu"
msgstr[1] "%(count)s tygodnie temu"
msgstr[2] "%(count)s tygodni temu"

#: weblate/trans/templatetags/translations.py:285
msgid "a week ago"
msgstr "tydzień temu"

#: weblate/trans/templatetags/translations.py:287
msgid "yesterday"
msgstr "wczoraj"

#: weblate/trans/templatetags/translations.py:289
#, python-format
msgid "%(count)s day ago"
msgid_plural "%(count)s days ago"
msgstr[0] "dzień temu"
msgstr[1] "%(count)s dni temu"
msgstr[2] "%(count)s dni temu"

#: weblate/trans/templatetags/translations.py:292
#: weblate/trans/templatetags/translations.py:353
msgid "now"
msgstr "teraz"

#: weblate/trans/templatetags/translations.py:295
msgid "a second ago"
msgstr "sekundę temu"

#: weblate/trans/templatetags/translations.py:297
#, python-format
msgid "%(count)s second ago"
msgid_plural "%(count)s seconds ago"
msgstr[0] "sekundę temu"
msgstr[1] "%(count)s sekundy temu"
msgstr[2] "%(count)s sekund temu"

#: weblate/trans/templatetags/translations.py:302
msgid "a minute ago"
msgstr "minutę temu"

#: weblate/trans/templatetags/translations.py:304
#, python-format
msgid "%(count)s minute ago"
msgid_plural "%(count)s minutes ago"
msgstr[0] "minutę temu"
msgstr[1] "%(count)s minuty temu"
msgstr[2] "%(count)s minut temu"

#: weblate/trans/templatetags/translations.py:309
msgid "an hour ago"
msgstr "godzinę temu"

#: weblate/trans/templatetags/translations.py:311
#, python-format
msgid "%(count)s hour ago"
msgid_plural "%(count)s hours ago"
msgstr[0] "godzinę temu"
msgstr[1] "%(count)s godzin temu"
msgstr[2] "%(count)s godziny temu"

#: weblate/trans/templatetags/translations.py:328
msgid "a year from now"
msgstr "za rok"

#: weblate/trans/templatetags/translations.py:330
#, python-format
msgid "%(count)s year from now"
msgid_plural "%(count)s years from now"
msgstr[0] "za rok"
msgstr[1] "za %(count)s lata"
msgstr[2] "za %(count)s lat"

#: weblate/trans/templatetags/translations.py:335
msgid "a month from now"
msgstr "za miesiąc"

#: weblate/trans/templatetags/translations.py:337
#, python-format
msgid "%(count)s month from now"
msgid_plural "%(count)s months from now"
msgstr[0] "za miesiąc"
msgstr[1] "za %(count)s miesiące"
msgstr[2] "za %(count)s miesięcy"

#: weblate/trans/templatetags/translations.py:342
#, python-format
msgid "%(count)s week from now"
msgid_plural "%(count)s weeks from now"
msgstr[0] "za tydzień"
msgstr[1] "za %(count)s tygodnie"
msgstr[2] "za %(count)s tygodni"

#: weblate/trans/templatetags/translations.py:346
msgid "tomorrow"
msgstr "jutro"

#: weblate/trans/templatetags/translations.py:348
msgid "a week from now"
msgstr "za tydzień"

#: weblate/trans/templatetags/translations.py:350
#, python-format
msgid "%(count)s day from now"
msgid_plural "%(count)s days from now"
msgstr[0] "za dzień"
msgstr[1] "za %(count)s dni"
msgstr[2] "za %(count)s dni"

#: weblate/trans/templatetags/translations.py:356
msgid "a second from now"
msgstr "za sekundę"

#: weblate/trans/templatetags/translations.py:358
#, python-format
msgid "%(count)s second from now"
msgid_plural "%(count)s seconds from now"
msgstr[0] "za sekundę"
msgstr[1] "za %(count)s sekundy"
msgstr[2] "za %(count)s sekund"

#: weblate/trans/templatetags/translations.py:365
msgid "a minute from now"
msgstr "za minutę"

#: weblate/trans/templatetags/translations.py:367
#, python-format
msgid "%(count)s minute from now"
msgid_plural "%(count)s minutes from now"
msgstr[0] "za minutę"
msgstr[1] "za %(count)s minuty"
msgstr[2] "za %(count)s minut"

#: weblate/trans/templatetags/translations.py:374
msgid "an hour from now"
msgstr "za godzinę"

#: weblate/trans/templatetags/translations.py:376
#, python-format
msgid "%(count)s hour from now"
msgid_plural "%(count)s hours from now"
msgstr[0] "za godzinę"
msgstr[1] "za %(count)s godziny"
msgstr[2] "za %(count)s godzin"

#: weblate/trans/validators.py:41 weblate/trans/validators.py:51
#: weblate/trans/validators.py:71
#, python-format
msgid "Bad format string (%s)"
msgstr "Nieprawidłowy format napisu (%s)"

#: weblate/trans/validators.py:80
msgid "File mask does not contain * as a language placeholder!"
msgstr "Maska pliku nie zawiera * jako symbolu zastępczego dla języka!"

#: weblate/trans/validators.py:90
msgid ""
"Value of 1 is not allowed for autoaccept as every user gives vote to his "
"suggestion."
msgstr ""

#: weblate/trans/validators.py:104
#, python-format
msgid "Invalid check flag: \"%s\""
msgstr ""

#: weblate/trans/views/basic.py:62
msgid ""
"You have activated your account, now you should set the password to be able "
"to login next time."
msgstr ""
"Aktywowałeś swoje konto, teraz powinieneś ustawić hasło, by móc się "
"zalogować następnym razem."

#: weblate/trans/views/basic.py:81
msgid "Please set your full name in your profile."
msgstr "Proszę wprowadzić pełne imię i nazwisko w profilu."

#: weblate/trans/views/basic.py:144
#, python-format
msgid "Search for %s"
msgstr "Szukaj %s"

#: weblate/trans/views/basic.py:150
msgid "Invalid search query!"
msgstr "Nieprawidłowe zapytanie!"

#: weblate/trans/views/basic.py:181
#, python-format
msgid ""
"<a href=\"%(url)s\">Translation project for %(project)s</a> currently "
"contains %(total)s strings for translation and is <a href=\"%(url)s\">being "
"translated into %(languages)s languages</a>. Overall, these translations are "
"%(percent)s%% complete."
msgstr ""
"<a href=\"%(url)s\">Tłumaczenie projektu dla %(project)s</a> Obecnie zawiera "
"%(total)s ciągów dla tłumaczenia i jest <a href=\"%(url)s\">tłumaczony na "
"%(languages)s języków</a>. Ogólnie, te tłumaczenia są w %(percent)s%% "
"kompletne."

#: weblate/trans/views/basic.py:190
#, python-format
msgid ""
"<a href=\"%(url)s\">Translation project for %(project)s</a> into English "
"currently contains %(total)s strings for translation and is %(percent)s%% "
"complete."
msgstr ""
"<a href=\"%(url)s\">Tłumaczenie projektu dla %(project)s</a> z angielskiego "
"zawiera obecnie %(total)s ciągów dla tłumaczenia i jest %(percent)s%% "
"kompletny."

#: weblate/trans/views/basic.py:338
msgid "Page Not Found"
msgstr "Nie znaleziono strony"

#: weblate/trans/views/basic.py:353
msgid "Permission Denied"
msgstr ""

#: weblate/trans/views/basic.py:448
msgid "Chosen translation already exists in this project!"
msgstr "Wybrane tłumaczenie już istnieje w tym projekcie!"

#: weblate/trans/views/basic.py:455
msgid ""
"A request for a new translation has been sent to the project's maintainers."
msgstr "Żądanie nowego tłumaczenia zostało wysłane do utrzymujących projekt."

#: weblate/trans/views/basic.py:464
msgid "Failed to process new translation request!"
msgstr "Przetworzenie żądania nowego tłumaczenia nie powiodło się!"

#: weblate/trans/views/changes.py:98
msgid "Failed to find matching project!"
msgstr "Nie udało się znaleźć pasującego projektu!"

#: weblate/trans/views/changes.py:113
msgid "Failed to find matching language!"
msgstr "Nie udało się znaleźć pasującego języka!"

#: weblate/trans/views/changes.py:128
msgid "Failed to find matching user!"
msgstr "Nie udało się znaleźć pasującego użytkownika!"

#: weblate/trans/views/dictionary.py:44
#, python-format
msgid "%(language)s dictionary for %(project)s"
msgstr "słownik %(language)s do %(project)s"

#: weblate/trans/views/dictionary.py:60
msgid "Dictionaries"
msgstr "Słowniki"

#: weblate/trans/views/dictionary.py:160
msgid "No words to import found in file."
msgstr "W pliku nie znaleziono słów do zaimportowania."

#: weblate/trans/views/dictionary.py:165
#, python-format
msgid "Imported %d words from file."
msgstr "Zaimportowano %d słów z pliku."

#: weblate/trans/views/dictionary.py:170
#, python-format
msgid "File upload has failed: %s"
msgstr "Załadowanie pliku nie powiodło się: %s"

#: weblate/trans/views/dictionary.py:173 weblate/trans/views/dictionary.py:175
#: weblate/trans/views/edit.py:683
msgid "Failed to process form!"
msgstr "Przetworzenie formularza nie powiodło się!"

#: weblate/trans/views/edit.py:65
#, python-format
msgid "Fulltext search for \"%s\""
msgstr "Pełnotekstowe szukanie \"%s\""

#: weblate/trans/views/edit.py:67
#, python-format
msgid "Search for exact string \"%s\""
msgstr "Szukaj dokładnie napisu \"%s\""

#: weblate/trans/views/edit.py:69
#, fuzzy, python-format
#| msgid "Search for \"%s\""
msgid "Substring search for \"%s\""
msgstr "Szukaj dla \"%s\""

#: weblate/trans/views/edit.py:94
#, fuzzy, python-format
#| msgid "Failed to parse file %(file)s: %(error)s"
msgid "Error in parameter %(field)s: %(error)s"
msgstr "Nie powiodła się analiza pliku %(file)s: %(error)s"

#: weblate/trans/views/edit.py:113 weblate/trans/views/edit.py:577
#, fuzzy
#| msgid "Invalid suggestion!"
msgid "Invalid search string!"
msgstr "Nieprawidłowa sugestia!"

#: weblate/trans/views/edit.py:136
#, python-format
msgid "Review of translations since %s"
msgstr "Przegląd tłumaczeń od %s"

#: weblate/trans/views/edit.py:169 weblate/trans/views/edit.py:179
msgid "No string matched your search!"
msgstr "Żaden napis nie pasuje do twojego wyszukiwania!"

#: weblate/trans/views/edit.py:209
msgid "Your suggestion is empty!"
msgstr "Twoja sugestia jest pusta!"

#: weblate/trans/views/edit.py:216
msgid "You don't have privileges to add suggestions!"
msgstr "Nie masz uprawnień do dodawania sugestii!"

#: weblate/trans/views/edit.py:224
#, fuzzy
#| msgid "Only suggestions are allowed in this translation!"
msgid "Suggestions are not allowed on this translation!"
msgstr "Tylko sugestie są dozwolone w tym tłumaczeniu!"

#: weblate/trans/views/edit.py:236
msgid ""
"There is currently no active translator for this translation, please "
"consider becoming a translator as your suggestion might otherwise remain "
"unreviewed."
msgstr ""
"Obecnie nie istnieje aktywny tłumacz dla tego tłumaczenia, należy rozważyć "
"stałego tłumacza jako sugestię mogłyby pozostać niesprawdzone."

#: weblate/trans/views/edit.py:272
#, python-format
msgid "Following fixups were applied to translation: %s"
msgstr ""

#: weblate/trans/views/edit.py:287
#, python-brace-format
msgid "Some checks have failed on your translation: {0}"
msgstr "Niektóre testy na Twoim tłumaczeniu nie powiodły się: {0}"

#: weblate/trans/views/edit.py:327 weblate/trans/views/edit.py:362
#: weblate/trans/views/edit.py:403
msgid "You don't have privileges to save translations!"
msgstr "Nie masz uprawnień do zapisu tłumaczeń!"

#: weblate/trans/views/edit.py:332
msgid "Only suggestions are allowed in this translation!"
msgstr "Tylko sugestie są dozwolone w tym tłumaczeniu!"

#: weblate/trans/views/edit.py:370
#, fuzzy
#| msgid "Invalid search query!"
msgid "Invalid merge request!"
msgstr "Nieprawidłowe zapytanie!"

#: weblate/trans/views/edit.py:383
msgid "Can not merge different messages!"
msgstr "Nie można scalić różnych komunikatów!"

#: weblate/trans/views/edit.py:420
#, fuzzy
#| msgid "Can not merge different messages!"
msgid "Can not revert to different unit!"
msgstr "Nie można scalić różnych komunikatów!"

#: weblate/trans/views/edit.py:425
#, fuzzy
#| msgid "Copy word to translation"
msgid "Can not revert to empty translation!"
msgstr "Skopiuj słowo do tłumaczenia"

#: weblate/trans/views/edit.py:456
msgid "You do not have privilege to accept suggestions!"
msgstr "Nie masz uprawnień do akceptacji sugestii!"

#: weblate/trans/views/edit.py:465
msgid "You do not have privilege to delete suggestions!"
msgstr "Nie masz uprawnień do usuwania sugestii!"

#: weblate/trans/views/edit.py:473 weblate/trans/views/edit.py:481
msgid "You do not have privilege to vote for suggestions!"
msgstr "Nie masz uprawnień do głosowania na sugestie!"

#: weblate/trans/views/edit.py:487
msgid "Invalid suggestion!"
msgstr "Nieprawidłowa sugestia!"

#: weblate/trans/views/edit.py:681
msgid "Automatic translation completed."
msgstr "Tłumaczenie automatyczne zakończone."

#: weblate/trans/views/edit.py:709
msgid "Posted new comment"
msgstr "Wysłany nowy komentarz"

#: weblate/trans/views/edit.py:711
msgid "Failed to add comment!"
msgstr "Nie udało się dodać komentarza!"

#: weblate/trans/views/edit.py:807
msgid "Failed to save translation!"
msgstr "Zapisanie tłumaczenia nie powiodło się!"

#: weblate/trans/views/files.py:83
msgid "Access denied."
msgstr "Odmowa dostępu."

#: weblate/trans/views/files.py:123
#, python-format
msgid "File content successfully merged into translation, processed %d string."
msgid_plural ""
"File content successfully merged into translation, processed %d strings."
msgstr[0] ""
"Zawartość pliku pomyślnie połączona z tłumaczeniem, przetworzono %d napis."
msgstr[1] ""
"Zawartość pliku pomyślnie połączona z tłumaczeniem, przetworzono %d napisy."
msgstr[2] ""
"Zawartość pliku pomyślnie połączona z tłumaczeniem, przetworzono %d napisów."

#: weblate/trans/views/files.py:134
#, python-format
msgid "There were no new strings in uploaded file, processed %d string."
msgid_plural ""
"There were no new strings in uploaded file, processed %d strings."
msgstr[0] "Nie było nowych napisów w przesłanym pliku, przetworzono %d napis."
msgstr[1] "Nie było nowych napisów w przesłanym pliku, przetworzono %d napisy."
msgstr[2] ""
"Nie było nowych napisów w przesłanym pliku, przetworzono %d napisów."

#: weblate/trans/views/files.py:144
#, python-format
msgid "File content merge failed: %s"
msgstr "Scalanie zawartości pliku nie powiodło się: %s"

#: weblate/trans/views/git.py:36 weblate/trans/views/git.py:47
#: weblate/trans/views/git.py:58
msgid "All pending translations were committed."
msgstr "Wszystkie oczekujące tłumaczenia zostały przesłane."

#: weblate/trans/views/git.py:69 weblate/trans/views/git.py:80
#: weblate/trans/views/git.py:91
msgid "All repositories were updated."
msgstr "Wszystkie repozytoria zostały zaktualizowane."

#: weblate/trans/views/git.py:102 weblate/trans/views/git.py:113
#: weblate/trans/views/git.py:124
msgid "All repositories were pushed."
msgstr "Wszystkie repozytoria zostały przesłane."

#: weblate/trans/views/git.py:135 weblate/trans/views/git.py:146
#: weblate/trans/views/git.py:157
msgid "All repositories have been reset."
msgstr "Wszystkie repozytoria zostały zresetowane."

#: weblate/trans/views/lock.py:39
msgid "Translation is now locked for you."
msgstr "Tłumaczenie jest teraz zablokowane dla Ciebie."

#: weblate/trans/views/lock.py:63
msgid "Translation is now open for translation updates."
msgstr "Tłumaczenie teraz otwarte dla aktualizacji tłumaczenia."

#: weblate/trans/views/lock.py:81
msgid "Subproject is now locked for translation updates!"
msgstr "Podprojekt jest teraz zablokowany do aktualizacji tłumaczenia!"

#: weblate/trans/views/lock.py:97
msgid "Subproject is now open for translation updates."
msgstr "Podprojekt jest teraz otwarty do aktualizacji tłumaczenia."

#: weblate/trans/views/lock.py:116
msgid "All subprojects are now locked for translation updates!"
msgstr ""
"Wszystkie podprojekty są teraz zablokowane do aktualizacji tłumaczenia!"

#: weblate/trans/views/lock.py:133
msgid "Project is now open for translation updates."
msgstr "Projekt jest teraz otwarty do aktualizacji tłumaczenia."

#: weblate/trans/views/source.py:75
#, python-format
msgid "Review source strings in %s"
msgstr "Przegląd ciągów źródłowych w %s"

#: weblate/trans/views/source.py:99
#, python-format
msgid "Source strings in %s"
msgstr "Źródłowe ciągi w %s"

#: weblate/trans/views/source.py:116
#, fuzzy
#| msgid "Failed to find matching project!"
msgid "Failed to change a priority!"
msgstr "Nie udało się znaleźć pasującego projektu!"

#: weblate/trans/widgets.py:267
#, python-format
msgid ""
"translating %(count)d strings into %(languages)d languages\n"
"%(percent)d%% complete, help us improve!"
msgstr ""
"przetłumaczono %(count)d ciągów na %(languages)d języki\n"
"%(percent)d%% zakończono, pomóż nam udoskonalić!"

#. Translators: please use your language name instead of English
#: weblate/trans/widgets.py:271
#, python-format
msgid ""
"translating %(count)d strings into English\n"
"%(percent)d%% complete, help us improve!"
msgstr ""
"przetłumaczono %(count)d ciągów na angielki\n"
"%(percent)d%% zakończono, pomóż na udoskonalić!"

#: weblate/trans/widgets.py:292
#, python-format
msgid ""
"translation\n"
"%(percent)d%% done"
msgstr ""
"przetłumaczono\n"
"%(percent)d%% zrobione"

#. Translators: please use your language name instead of English
#: weblate/trans/widgets.py:294
#, python-format
msgid ""
"English translation\n"
"%(percent)d%% done"
msgstr ""
"Angielskie tłumaczenie\n"
"%(percent)d%% zrobione"

#: weblate/trans/widgets.py:323 weblate/trans/widgets.py:360
msgid "translated"
msgstr "przetłumaczone"

#, fuzzy
#~| msgid "Comments"
#~ msgid "Comments "
#~ msgstr "Komentarze"

#~ msgid "contact"
#~ msgstr "kontakt"

#~ msgid "hosting"
#~ msgstr "hosting"

#~ msgid "Avatar"
#~ msgstr "Awatar"

#~ msgid "Recent contributions"
#~ msgstr "Ostatnie wpisy"

#~ msgid "Logged in as %(name)s"
#~ msgstr "Zalogowany/-a jako %(name)s"

#~ msgid "checks"
#~ msgstr "testy"

#~ msgid ""
#~ "More information about this check is available in the <a href=\"%(link)s"
#~ "\">documentation</a>."
#~ msgstr ""
#~ "Więcej informacji o tym teście znajdziesz w <a href=\"%(link)s"
#~ "\">dokumentacji</a>."

#~ msgid "Failures"
#~ msgstr "Niepowodzenia"

#~ msgid "There are no matching failed checks!"
#~ msgstr "Nie znaleziono pasujących nieudanych tłumaczeń!"

#~ msgid "data"
#~ msgstr "dane"

#, fuzzy
#~| msgid "Message"
#~ msgid "Messages"
#~ msgstr "Wiadomość"

#~ msgid "Summaries"
#~ msgstr "Podsumowania"

#~ msgid "Others"
#~ msgstr "Inni/Inne"

#~ msgid "No other strings found."
#~ msgstr "Nie znaleziono innych napisów."

#~ msgid "languages"
#~ msgstr "języki"

#~ msgid "Translated strings"
#~ msgstr "Napisy przetłumaczone"

#~ msgid "Subprojects"
#~ msgstr "Podprojekty"

#~ msgid "Subproject"
#~ msgstr "Podprojekt"

#~ msgid "Project website:"
#~ msgstr "Witryna projektu:"

#~ msgid "Translation license:"
#~ msgstr "Licencja tłumaczenia:"

#~ msgid "search"
#~ msgstr "szukaj"

#, fuzzy
#~| msgid "New language"
#~ msgid "Report missing language"
#~ msgstr "Nowy język"

#, fuzzy
#~| msgid "Machine translation"
#~ msgid "Machine-readable data"
#~ msgstr "Tłumaczenie maszynowe"

#~ msgid "Git repository:"
#~ msgstr "Repozytorium Git:"

#~ msgid "changes"
#~ msgstr "zmiany"

#~ msgid "Special characters:"
#~ msgstr "Znaki specjalne:"

#~ msgid "Suggested by %(user)s"
#~ msgstr "Zasugerowane wg %(user)s"

#~ msgid "Suggested by anonymous user"
#~ msgstr "Zasugerowane przez użytkownika anonimowego"

#~ msgid "Translation context"
#~ msgstr "Kontekst tłumaczenia"

#~ msgid "Same message used in different subprojects"
#~ msgstr "Te same komunikaty są użyte w różnych podprojektach"

#~ msgid "All locations"
#~ msgstr "Wszystkie lokalizacje"

#~ msgid "Words extracted from glossary"
#~ msgstr "Słowa wyodrębnione ze słownika"

#~ msgid "Comments about this translation"
#~ msgstr "Komentarze na temat tego tłumaczenia"

#~ msgid "Comments (%(count)s)"
#~ msgstr "Komentarze (%(count)s)"

#~ msgid "Source string details and feedback"
#~ msgstr "Szczegóły ciągów źródłowych i uwagi"

#~ msgid "Source (%(count)s)"
#~ msgstr "Źródło (%(count)s)"

#~ msgid "You are not allowed to add comments."
#~ msgstr "Nie masz uprawnień aby dodać komentarz."

#~ msgid "Stats"
#~ msgstr "Statystyki"

#~ msgid ""
#~ "You can <a href=\"%(download_url)s\">download</a> file for offline "
#~ "translation."
#~ msgstr ""
#~ "Możesz <a href=\"%(download_url)s\">pobrać</a> plik, aby przetłumaczyć go "
#~ "bez dostępu do sieci."

#~ msgid ""
#~ "You can also <a href=\"%(pack_download_url)s\">download</a> compiled file "
#~ "to use within the application."
#~ msgstr ""
#~ "Możesz również <a href=\"%(pack_download_url)s\">pobrać</a> skompilowany "
#~ "plik, aby wykorzystać go w aplikacji."

#~ msgid "Strings (%(count)s):"
#~ msgstr "Napisy (%(count)s):"

#~ msgid "Words (%(count)s):"
#~ msgstr "Słowa (%(count)s):"

#~ msgid "Used in"
#~ msgstr "Używane w"

#~ msgid "First seen"
#~ msgstr "Pierwszy raz widziane"

#~ msgid "Subproject name"
#~ msgstr "Nazwa podprojektu"

#~ msgid "Strings with any failing checks (%d)"
#~ msgstr "Napisy z nieudanymi testami (%d)"

#~ msgid "Untranslated strings (%d)"
#~ msgstr "Nieprzetłumaczone napisy (%d)"

#~ msgid "Fuzzy strings (%d)"
#~ msgstr "Napisy niepewne (%d)"

#~ msgid "Strings with suggestions (%d)"
#~ msgstr "Napisy z sugestiami (%d)"

#~ msgid ""
#~ "Should your language be missing, please <a href=\"%(contact_url)s?"
#~ "subject=New+language+request+for+%(object)s\">contact us</a>."
#~ msgstr ""
#~ "Jeśli brakuje Twojego języka, <a href=\"%(contact_url)s?subject=New"
#~ "+language+request+for+%(object)s\">skontaktuj się proszę z nami</a>."

#~ msgid "Avatar for %s"
#~ msgstr "Avatar dla %s"

#~ msgid "First name"
#~ msgstr "Imię"

#~ msgid "First and last name should be different!"
#~ msgstr "Imię i nazwisko muszą się różnić!"

#~ msgid "Username needs to have at least five characters."
#~ msgstr "Nazwa użytkownika musi mieć przynajmniej pięć znaków."

#~ msgid ""
#~ "Your profile has been migrated, you might want to adjust preferences."
#~ msgstr ""
#~ "Twój profil został przeniesiony. Jeśli chcesz, możesz dostosować "
#~ "preferencje."

#~ msgid "Account activation"
#~ msgstr "Aktywacja konta"

#~ msgid "Logged out"
#~ msgstr "Wylogowany/-a"

#~ msgid "Password changed"
#~ msgstr "Hasło zmienione"

#~ msgid "Old password"
#~ msgstr "Stare hasło"

#~ msgid "New password confirmation"
#~ msgstr "Potwierdzenie nowego hasła"

#~ msgid "The two password fields didn't match."
#~ msgstr "Hasła nie zgadzają się."

#~ msgid "Your account could not be activated"
#~ msgstr "Twoje konto nie mogło zostać aktywowane"

#~ msgid ""
#~ "This may be because it is already active or because you waited over "
#~ "%(days)s day to activate it."
#~ msgid_plural ""
#~ "This may be because it is already active or because you waited over "
#~ "%(days)s days to activate it."
#~ msgstr[0] ""
#~ "Mogło tak się zdarzyć, ponieważ konto jest już aktywne, albo ponieważ "
#~ "czekałeś/czekałaś z aktywacją ponad %(days)s."
#~ msgstr[1] ""
#~ "Mogło tak się zdarzyć, ponieważ konta są już aktywne, albo ponieważ "
#~ "czekałeś/czekałaś z aktywacją ponad %(days)s."
#~ msgstr[2] ""
#~ "Mogło tak się zdarzyć, ponieważ konta są już aktywne, albo ponieważ "
#~ "czekałeś/czekałaś z aktywacją ponad %(days)s."

#~ msgid ""
#~ "If this is not the case, please <a href=\"%(contact_url)s\">contact</a> "
#~ "the website administrator. Otherwise, you may <a href=\"%(reg_url)s"
#~ "\">register again</a>."
#~ msgstr ""
#~ "Jeśli nie jest to przypadek, proszę <a href=\"%(contact_url)s"
#~ "\">skontaktować</a> się z administratorem strony. W przeciwnym razie może "
#~ "<a href=\"%(reg_url)s\">zarejestruj się ponownie</a>."

#~ msgid ""
#~ "You might want to <a href=\"%(profile_url)s\">adjust your profile</a> now."
#~ msgstr ""
#~ "Możesz teraz <a href=\"%(profile_url)s\">dostosować swój profil</a>."

#~ msgid "Log in again"
#~ msgstr "Zaloguj się ponownie"

#~ msgid "Please correct the error below."
#~ msgid_plural "Please correct the errors below."
#~ msgstr[0] "Proszę poprawić poniższy błąd."
#~ msgstr[1] "Proszę poprawić poniższe błędy."
#~ msgstr[2] "Proszę poprawić poniższe błędy."

#~ msgid ""
#~ "Please enter your old password, for security's sake, and then enter your "
#~ "new password twice so we can verify you typed it in correctly."
#~ msgstr ""
#~ "Proszę wpisz swoje stare hasło, ze względów bezpieczeństwa, a następnie "
#~ "wprowadź nowe hasło dwa razy, dzięki czemu możemy zweryfikować czy "
#~ "wpisano je poprawnie."

#~ msgid "Your password has been set. You may go ahead and log in now."
#~ msgstr "Twoje hasło zostało ustawione. Możesz teraz przejść do logowania."

#~ msgid "Log in"
#~ msgstr "Zaloguj się"

#~ msgid ""
#~ "The password reset link is invalid, possibly because it has already been "
#~ "used. Please request a new password reset."
#~ msgstr ""
#~ "Link resetowania hasła jest nieprawidłowy, prawdopodobnie dlatego, że "
#~ "został już wykorzystany. Proszę poprosić o nową resetowania hasła."

#~ msgid ""
#~ "We've e-mailed you instructions for setting your password to the e-mail "
#~ "address you submitted. You should be receiving it shortly."
#~ msgstr ""
#~ "Na podany adres e-mail wysłaliśmy list z instrukcjami dotyczącymi "
#~ "ustawienia hasła. List powinien do Ciebie dotrzeć w najbliższym czasie."

#~ msgid ""
#~ "You're receiving this e-mail because you requested a password reset for "
#~ "your user account at %(site_name)s."
#~ msgstr ""
#~ "Ta wiadomość dotarła do Ciebie, ponieważ otrzymaliśmy żądanie resetowania "
#~ "hasła dla Twojego konta na %(site_name)s."

#~ msgid "Please go to the following page and choose a new password:"
#~ msgstr "Proszę przejść do następującej strony i wybrać nowe hasło:"

#~ msgid "Your username, in case you've forgotten:"
#~ msgstr "Twoja nazwa użytkownika, (na wszelki wypadek, gdybyś zapomniał/-a):"

#~ msgid "Thanks for using our site!"
#~ msgstr "Dzięki za używanie naszej strony!"

#~ msgid "The %(site_name)s team"
#~ msgstr "Zespół %(site_name)s"

#~ msgid "You need to log in to be able to save translations!"
#~ msgstr "Musisz się zalogować, aby zapisać tłumaczenia!"

#~ msgid "You can change password on <a href=\"%(pw_url)s\">separate page</a>."
#~ msgstr "Możesz zmienić hasło na <a href=\"%(pw_url)s\">osobnej stronie</a>."

#~ msgid "Invalid link to repository!"
#~ msgstr "Odsyłacz do repozytorium jest nieaktualny!"

#~ msgid ""
#~ "There are %(count)s strings, out of which %(translated)s&#37; is "
#~ "translated and %(fuzzy)s&#37; is fuzzy."
#~ msgstr ""
#~ "Jest %(count)s napisów z których %(translated)s&#37; jest "
#~ "przetłumaczonych, a %(fuzzy)s&#37; jest wątpliwych."

#, fuzzy
#~| msgid ""
#~| "There are %(count)s strings, out of which %(translated)s&#37; is "
#~| "translated and %(fuzzy)s&#37; is fuzzy."
#~ msgid ""
#~ "There are %(words)s words, out of which %(percent)s&#37; (%(translated)s) "
#~ "is translated."
#~ msgstr ""
#~ "Jest %(count)s napisów z których %(translated)s&#37; jest "
#~ "przetłumaczonych, a %(fuzzy)s&#37; jest wątpliwych."

#, fuzzy
#~| msgid "New language"
#~ msgid "Add new language"
#~ msgstr "Nowy język"

#~ msgid "Invalid text direction"
#~ msgstr "Nieprawidłowy kierunek tekstu"

#~ msgid "Text direction can be either LTR or RTL"
#~ msgstr "Kierunek tekstu może być LTR albo RTL"

#, fuzzy
#~| msgid "There were no new strings in uploaded file."
#~ msgid "There were no new strings in uploaded file, processed %d strings."
#~ msgstr "Nie było nowych napisów w przesłanym pliku."

#, fuzzy
#~| msgid "File content successfully merged into translation."
#~ msgid ""
#~ "File content successfully merged into translation, processed %d strings."
#~ msgstr "Zawartość pliku pomyślnie połączona z tłumaczeniem."

#, fuzzy
#~| msgid "Email addresses"
#~ msgid "Email address"
#~ msgstr "Adresy e-mail"

#, fuzzy
#~| msgid "Email conference for translators"
#~ msgid "Email conference for translators."
#~ msgstr "E-mail konferencji dla tłumaczy"

#, fuzzy
#~| msgid "Name used in URLs"
#~ msgid "Name used in URLs and file names"
#~ msgstr "Nazwa używana w adresach URL"

#, fuzzy
#~| msgid "Information"
#~ msgid "Instructions"
#~ msgstr "Informacje"

#~ msgid "Recent changes"
#~ msgstr "Ostatnie zmiany"

#~ msgid "Recent edits"
#~ msgstr "Ostatnie edycje"

#, fuzzy
#~| msgid "checks"
#~ msgid "Foo check"
#~ msgstr "testy"

#~ msgid "%(branch)s branch"
#~ msgstr "gałąź %(branch)s"

#~ msgid "Similar messages"
#~ msgstr "Komunikaty podobne"

#~ msgid "No similar strings found."
#~ msgstr "Nie znaleziono podobnych napisów."

#~ msgid "AJAX request to load this content has failed!"
#~ msgstr "Wczytanie tej zawartości, za pomocą żądania AJAX, nie powiodło się!"

#, fuzzy
#~| msgid "The request for machine translation has failed."
#~ msgid "The request for machine translation has failed:"
#~ msgstr "Żądanie automatycznego tłumaczenia nie powiodło się."

#~ msgid "Confirm resetting repository"
#~ msgstr "Potwierdź zresetowanie repozytorium"

#~ msgid "Resetting the repository will throw away all local changes!"
#~ msgstr "Zresetowanie repozytorium odrzuci wszystkie lokalne zmiany!"

#~ msgid "Ok"
#~ msgstr "Ok"

#~ msgid "Cancel"
#~ msgstr "Anuluj"

#~ msgid "Translate using Apertium"
#~ msgstr "Tłumacz używając Apertium"

#~ msgid "Translate using Microsoft Translator"
#~ msgstr "Tłumacz używając Microsoft Translator"

#~ msgid "Translate using MyMemory"
#~ msgstr "Tłumacz używając MyMemory"

#~ msgid "Error details:"
#~ msgstr "Szczegóły błędu:"

#~ msgid "Information about project"
#~ msgstr "Informacja o projekcie"

#~ msgid "Change your avatar at gravatar.com"
#~ msgstr "Zmienić awatar na gravatar.com"

#~ msgid "Android Resource"
#~ msgstr "Zasoby Android"

#, fuzzy
#~| msgid "Plural"
#~ msgctxt "Plural form description"
#~ msgid "Plural"
#~ msgstr "Liczba mnoga"

#~ msgctxt "naturaltime"
#~ msgid "%(delta)s from now"
#~ msgstr "za %(delta)s "

#~ msgid "Date"
#~ msgstr "Data"

#~ msgid "Lock valid till:"
#~ msgstr "Blokada ważna do:"

#~ msgid ""
#~ "You can use %(language)s, %(subproject)s or %(project)s for language "
#~ "shortcut, subproject or project names."
#~ msgstr ""
#~ "Nie można użyć %(language)s, %(subproject)s lub %(project)s do skrótu "
#~ "nazwy języka, nazwy projektu lub podprojektu."

#~ msgid "Code:"
#~ msgstr "Kod:"

#, fuzzy
#~ msgid "No sources found!"
#~ msgstr "Nie znaleziono żadnych słów!"

#~ msgid "Dictionary"
#~ msgstr "Słownik"

#~ msgid "Words in dictionary"
#~ msgstr "Słowa w słowniku"

#~ msgid "Promote"
#~ msgstr "Promuj"

#~ msgid "Powered by <a href=\"http://weblate.org\">Weblate %(version)s</a>"
#~ msgstr ""
#~ "Napędzane przez <a href=\"http://weblate.org\">Weblate %(version)s</a>"

#~ msgid ""
#~ "\n"
#~ "    Your account could not be activated.\n"
#~ "    This may be because it is already active or because you waited over \n"
#~ "    %(days)s day to activate it. \n"
#~ "    If this is not the case, please contact the website administrator. \n"
#~ "    Otherwise, you may <a href=\"%(reg_url)s\">register again.</a>\n"
#~ "    "
#~ msgid_plural ""
#~ "\n"
#~ "    Your account could not be activated.\n"
#~ "    This may be because it is already active or because you waited over \n"
#~ "    %(days)s days to activate it. \n"
#~ "    If this is not the case, please contact the website administrator. \n"
#~ "    Otherwise, you may <a href=\"%(reg_url)s\">register again.</a>\n"
#~ "    "
#~ msgstr[0] ""
#~ "\n"
#~ "Twoje konto nie może zostać aktywowane.\n"
#~ "Może to być spowodowane tym, że jest już aktywne lub dlatego, \n"
#~ "że czekałeś/-aś %(days)s dni, aby go uaktywnić.\n"
#~ "Jeśli to nie jest przypadek, skontaktuj się z administratorem strony.\n"
#~ "W przeciwnym razie możesz <a href=\"%(reg_url)s\">zarejestrować się "
#~ "ponownie.</a>\n"
#~ " "
#~ msgstr[1] ""
#~ "\n"
#~ "Twoje konto nie może zostać aktywowane.\n"
#~ "Może to być spowodowane tym, że jest już aktywne lub dlatego, \n"
#~ "że czekałeś/-aś %(days)s dni, aby go uaktywnić.\n"
#~ "Jeśli to nie jest przypadek, skontaktuj się z administratorem strony.\n"
#~ "W przeciwnym razie możesz <a href=\"%(reg_url)s\">zarejestrować się "
#~ "ponownie.</a>\n"
#~ " "
#~ msgstr[2] ""
#~ "\n"
#~ "Twoje konto nie może zostać aktywowane.\n"
#~ "Może to być spowodowane tym, że jest już aktywne lub dlatego, \n"
#~ "że czekałeś/-aś %(days)s dni, aby go uaktywnić.\n"
#~ "Jeśli to nie jest przypadek, skontaktuj się z administratorem strony.\n"
#~ "W przeciwnym razie możesz <a href=\"%(reg_url)s\">zarejestrować się "
#~ "ponownie.</a>\n"
#~ " "

#~ msgid "Example:"
#~ msgstr "Przykład:"

#~ msgid ""
#~ "There are also <a href=\"%(lang_url)s\">per language statistics</a> "
#~ "available."
#~ msgstr ""
#~ "Dostępne są również <a href=\"%(lang_url)s\">statystyki z podziałem na "
#~ "języki</a>."

#~ msgid "Users"
#~ msgstr "Użytkownicy"

#, fuzzy
#~ msgid "Source and translation do not both end with question mark"
#~ msgstr "Nie przetłumaczone ciągi (%d)"

#, fuzzy
#~ msgid "Source and translation do not both end with exclamation mark"
#~ msgstr "Nie przetłumaczone ciągi (%d)"<|MERGE_RESOLUTION|>--- conflicted
+++ resolved
@@ -8,17 +8,10 @@
 "Project-Id-Version: Weblate 1.2\n"
 "Report-Msgid-Bugs-To: weblate@lists.cihar.com\n"
 "POT-Creation-Date: 2014-10-05 20:21+0200\n"
-<<<<<<< HEAD
-"PO-Revision-Date: 2014-08-17 10:38+0200\n"
-"Last-Translator: Stanisław Krukowski <stankruk@neostrada.pl>\n"
-"Language-Team: Polish <https://hosted.weblate.org/projects/weblate/master/pl/"
-">\n"
-=======
 "PO-Revision-Date: 2014-10-06 14:58+0200\n"
 "Last-Translator: Michal Čihař <michal@cihar.com>\n"
 "Language-Team: Polish "
 "<https://hosted.weblate.org/projects/weblate/bootstrap/pl/>\n"
->>>>>>> 6e9f1723
 "Language: pl\n"
 "MIME-Version: 1.0\n"
 "Content-Type: text/plain; charset=UTF-8\n"
@@ -554,26 +547,13 @@
 "Translated content has to be released under <a href=\"http://en.wikipedia."
 "org/wiki/Free_software_license\">free license</a>."
 msgstr ""
-<<<<<<< HEAD
-=======
 "Przetłumaczona zawartość może być wydana na warunkach <a href=\""
 "http://en.wikipedia.org/wiki/Free_software_license\">darmowej licencji</a>."
->>>>>>> 6e9f1723
 
 #: weblate/html/accounts/hosting.html:38
 msgid ""
 "Source code has to be publicly available in supported version control system."
 msgstr ""
-<<<<<<< HEAD
-
-#: weblate/html/accounts/hosting.html:39
-msgid "There is no guarantee for service availability or quality."
-msgstr ""
-
-#: weblate/html/accounts/hosting.html:45
-msgid "Commercial hosting"
-msgstr ""
-=======
 "Kod źródłowy musi być publicznie dostępny we wspieranym systemie kontroli "
 "wersji."
 
@@ -584,7 +564,6 @@
 #: weblate/html/accounts/hosting.html:45
 msgid "Commercial hosting"
 msgstr "Hostowanie komercyjne"
->>>>>>> 6e9f1723
 
 #: weblate/html/accounts/hosting.html:48
 msgid ""
@@ -1078,21 +1057,12 @@
 #: weblate/html/base.html:51 weblate/html/base.html.py:89
 msgid "Dashboard"
 msgstr ""
-<<<<<<< HEAD
 
 #: weblate/html/base.html:54 weblate/html/index.html:27
 #: weblate/html/index.html.py:53
 msgid "Your translations"
 msgstr "Twoje tłumaczenia"
 
-=======
-
-#: weblate/html/base.html:54 weblate/html/index.html:27
-#: weblate/html/index.html.py:53
-msgid "Your translations"
-msgstr "Twoje tłumaczenia"
-
->>>>>>> 6e9f1723
 #: weblate/html/base.html:75
 msgid "Logout"
 msgstr "Wyloguj"
@@ -1140,11 +1110,7 @@
 msgid ""
 "Customizable quality checks will help you in improving quality of "
 "translations."
-<<<<<<< HEAD
-msgstr ""
-=======
 msgstr "Konfigurowalne kontrole jakości pomogą w poprawie jakości tłumaczeń."
->>>>>>> 6e9f1723
 
 #: weblate/html/data-root.html:6 weblate/html/index.html:43
 #: weblate/html/share.html:30
@@ -3072,7 +3038,6 @@
 msgstr ""
 "Możesz podzielić się komentarze o ciągu źródłowym do tego tłumaczenia z "
 "innymi tłumaczami i programistami."
-<<<<<<< HEAD
 
 #: weblate/html/translate.html:315
 #, fuzzy
@@ -3156,91 +3121,6 @@
 msgid "Locking"
 msgstr "Blokowane"
 
-=======
-
-#: weblate/html/translate.html:315
-#, fuzzy
-#| msgid "Strings to check"
-msgid "Things to check"
-msgstr "Napisy do sprawdzenia"
-
-#: weblate/html/translate.html:333
-msgid "Glossary"
-msgstr "Słownik"
-
-#: weblate/html/translate.html:351
-msgid "Copy word to translation"
-msgstr "Skopiuj słowo do tłumaczenia"
-
-#: weblate/html/translate.html:351 weblate/trans/forms.py:87
-msgid "Copy"
-msgstr "Kopiuj"
-
-#: weblate/html/translate.html:359
-#, fuzzy
-#| msgid "No related strings found in dictionary."
-msgid "No related strings were found in the glossary."
-msgstr "Nie znaleziono powiązanych napisów."
-
-#: weblate/html/translate.html:363
-msgid "Manage glossary"
-msgstr "Zarządzaj słownikiem"
-
-#: weblate/html/translate.html:368
-#, fuzzy
-#| msgid "More information"
-msgid "Source information"
-msgstr "Więcej informacji"
-
-#: weblate/html/translate.html:373
-msgid "Context"
-msgstr "Kontekst"
-
-#: weblate/html/translate.html:381
-msgid "Flags"
-msgstr "Flagi"
-
-#: weblate/html/translate.html:389
-#, fuzzy
-#| msgid "Strings to review"
-msgid "String priority"
-msgstr "Rozpocznij przeglądanie"
-
-#: weblate/html/translation.html:28
-msgid "Files"
-msgstr "Pliki"
-
-#: weblate/html/translation.html:31
-#, fuzzy
-#| msgid "Optional short summary of license used for translations."
-msgid "Download for an offline translation."
-msgstr "Opcjonalne krótkie podsumowanie licencji użytej dla tłumaczeń."
-
-#: weblate/html/translation.html:31
-msgid "Download source file"
-msgstr ""
-
-#: weblate/html/translation.html:33
-msgid "Download for using within an application."
-msgstr ""
-
-#: weblate/html/translation.html:33
-#, fuzzy
-#| msgid "Copy word to translation"
-msgid "Download compiled translation"
-msgstr "Skopiuj słowo do tłumaczenia"
-
-#: weblate/html/translation.html:36
-#, fuzzy
-#| msgid "Your translations"
-msgid "Upload translation"
-msgstr "Twoje tłumaczenia"
-
-#: weblate/html/translation.html:46 weblate/html/translation.html.py:196
-msgid "Locking"
-msgstr "Blokowane"
-
->>>>>>> 6e9f1723
 #: weblate/html/translation.html:51 weblate/html/translation.html.py:142
 #: weblate/trans/models/changes.py:170
 msgid "Automatic translation"
@@ -3892,28 +3772,16 @@
 msgstr ""
 
 #: weblate/trans/forms.py:55
-<<<<<<< HEAD
-#, fuzzy
-=======
->>>>>>> 6e9f1723
 #| msgid "Insert tab character"
 msgid "Insert tab character"
 msgstr "Wstaw znak tabulacji"
 
 #: weblate/trans/forms.py:56
-<<<<<<< HEAD
-#, fuzzy
-=======
->>>>>>> 6e9f1723
 #| msgid "Insert new line"
 msgid "Insert new line"
 msgstr "Włóż nową linię"
 
 #: weblate/trans/forms.py:57
-<<<<<<< HEAD
-#, fuzzy
-=======
->>>>>>> 6e9f1723
 #| msgid "Insert horizontal ellipsis"
 msgid "Insert horizontal ellipsis"
 msgstr "Wstaw poziomy wielokropek"
