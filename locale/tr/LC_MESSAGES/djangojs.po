--- conflicted
+++ resolved
@@ -7,13 +7,8 @@
 msgstr ""
 "Project-Id-Version: PACKAGE VERSION\n"
 "Report-Msgid-Bugs-To: \n"
-<<<<<<< HEAD
-"POT-Creation-Date: 2012-03-16 13:31+0100\n"
-"PO-Revision-Date: 2012-03-14 14:52+0200\n"
-=======
 "POT-Creation-Date: 2012-03-16 12:56+0100\n"
 "PO-Revision-Date: 2012-03-16 13:37+0200\n"
->>>>>>> d10f269a
 "Last-Translator: Burak Yavuz <hitowerdigit@hotmail.com>\n"
 "Language-Team: LANGUAGE <LL@li.org>\n"
 "Language: tr\n"
@@ -41,12 +36,8 @@
 
 #: media/js/loader.js:172
 msgid "AJAX request to load this content has failed!"
-<<<<<<< HEAD
-msgstr ""
+msgstr "Bu içeriği yüklemek için AJAX'ın isteği başarısız oldu!"
 
 #: media/js/loader.js:186
 msgid "Loading..."
-msgstr ""
-=======
-msgstr "Bu içeriği yüklemek için AJAX'ın isteği başarısız oldu!"
->>>>>>> d10f269a
+msgstr ""