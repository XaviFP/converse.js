# SOME DESCRIPTIVE TITLE.
# Copyright (C) YEAR THE PACKAGE'S COPYRIGHT HOLDER
# This file is distributed under the same license as the PACKAGE package.
# FIRST AUTHOR <EMAIL@ADDRESS>, YEAR.
#
msgid ""
msgstr ""
"Project-Id-Version: PACKAGE VERSION\n"
"Report-Msgid-Bugs-To: weblate@lists.cihar.com\n"
"POT-Creation-Date: 2014-10-05 20:21+0200\n"
<<<<<<< HEAD
"PO-Revision-Date: 2014-08-27 04:48+0200\n"
"Last-Translator: Kastuś Kašenia <KKaszenia@tut.by>\n"
"Language-Team: Belarusian <https://hosted.weblate.org/projects/weblate/"
"master/be/>\n"
=======
"PO-Revision-Date: 2014-10-06 14:51+0200\n"
"Last-Translator: Michal Čihař <michal@cihar.com>\n"
"Language-Team: Belarusian "
"<https://hosted.weblate.org/projects/weblate/bootstrap/be/>\n"
>>>>>>> 6e9f1723
"Language: be\n"
"MIME-Version: 1.0\n"
"Content-Type: text/plain; charset=UTF-8\n"
"Content-Transfer-Encoding: 8bit\n"
"Plural-Forms: nplurals=3; plural=n%10==1 && n%100!=11 ? 0 : n%10>=2 && n%10<="
"4 && (n%100<10 || n%100>=20) ? 1 : 2;\n"
"X-Generator: Weblate 1.10-dev\n"

#: weblate/accounts/avatar.py:165
msgctxt "No known user"
msgid "None"
msgstr "Жадны"

#: weblate/accounts/forms.py:89
#, fuzzy
#| msgid "At least five characters long."
msgid "At least four characters long."
msgstr "Пяць знакаў як сама малое."

#: weblate/accounts/forms.py:90
msgid "Username"
msgstr "Імя карыстальніка"

#: weblate/accounts/forms.py:93
msgid ""
"This value may contain only letters, numbers and following characters: @ . + "
"- _"
msgstr ""
"Гэта значэнне можа ўтрымоўваць толькі літары, лікі і наступныя знакі: @ . + "
"- _"

#: weblate/accounts/forms.py:113
msgid "This username is already taken. Please choose another."
msgstr "Гэта імя карыстальніка занята. Калі ласка, абярыце іншае."

#: weblate/accounts/forms.py:224 weblate/accounts/forms.py:294
msgid "E-mail"
msgstr "Эл. пошта"

#: weblate/accounts/forms.py:226
msgid "You can add another emails on Authentication tab."
msgstr "Іншыя адрасы эл. пошты можна дадаць на ўкладцы Authentication."

#: weblate/accounts/forms.py:253 weblate/accounts/forms.py:331
msgid "Full name"
msgstr "Поўнае імя"

#: weblate/accounts/forms.py:262
msgid "Subject"
msgstr "Тэма"

#: weblate/accounts/forms.py:263 weblate/accounts/forms.py:519
msgid "Your name"
msgstr "Вашае імя"

#: weblate/accounts/forms.py:264 weblate/accounts/forms.py:520
msgid "Your email"
msgstr "Адрас вашай эл. пошты"

#: weblate/accounts/forms.py:266 weblate/html/admin/performance.html:46
msgid "Message"
msgstr "Паведамленне"

#: weblate/accounts/forms.py:269
msgid ""
"Please contact us in English, otherwise we might be unable to understand "
"your request."
msgstr ""
"Калі ласка, пішыце нам па-англійску, іначай мы можам не зразумець вашага "
"запросу."

#: weblate/accounts/forms.py:295
msgid "Activation email will be sent here."
msgstr "На гэты адрас будзе адпраўлена пацверджанне."

#: weblate/accounts/forms.py:308
msgid ""
"This email address is already in use. Please supply a different email "
"address."
msgstr "Гэты адрас эл. пошты заняты. Калі ласка, абярыце іншы."

#: weblate/accounts/forms.py:369
#, python-format
msgid "What is %s?"
msgstr "Што такое %s?"

#: weblate/accounts/forms.py:379
msgid "Please check your math and try again."
msgstr "Спраўдзіце арыфметыку і паспрабуйце зноў."

#: weblate/accounts/forms.py:401
msgid "New password"
msgstr "Новы пароль"

#: weblate/accounts/forms.py:402
msgid "At least six characters long."
msgstr "Шэсць знакаў як сама малое."

#: weblate/accounts/forms.py:406
msgid "New password (again)"
msgstr "Новы пароль (зноў)"

#: weblate/accounts/forms.py:408
msgid "Repeat the password so we can verify you typed it in correctly."
msgstr "Паўтарыце пароль, каб мы запэўніліся, што вы слушна яго ўвялі."

#: weblate/accounts/forms.py:419
msgid "Password needs to have at least six characters."
msgstr "Пароль мусіць мець даўжыню мінімум шэсць знакаў."

#: weblate/accounts/forms.py:436
msgid "You must type the same password each time."
msgstr "Абодва паролі мусяць супадаць."

#: weblate/accounts/forms.py:445
msgid "Current password"
msgstr "Бягучы пароль"

#: weblate/accounts/forms.py:455
msgid "User with this email address was not found."
msgstr "Не выйшла знайсці карыстальніка з гэтым адрасам эл. пошты."

#: weblate/accounts/forms.py:463
msgid "Username or email"
msgstr "Імя карыстальніка альбо эл. пошта"

#: weblate/accounts/forms.py:466 weblate/html/accounts/profile.html:141
msgid "Password"
msgstr "Пароль"

#: weblate/accounts/forms.py:471
msgid ""
"Please enter a correct username and password. Note that both fields may be "
"case-sensitive."
msgstr ""

#: weblate/accounts/forms.py:473
#, fuzzy
#| msgid "Thank you. Your account is now activated."
msgid "This account is inactive."
msgstr "Дзякуем. Ваш уліковы запіс цяпер актываваны."

#: weblate/accounts/forms.py:521 weblate/trans/models/project.py:79
msgid "Project name"
msgstr "Імя праекта"

#: weblate/accounts/forms.py:522 weblate/html/project_info.html:3
#: weblate/trans/models/project.py:90
msgid "Project website"
msgstr "Сайт праекта"

#: weblate/accounts/forms.py:524 weblate/html/subproject_info.html:9
#: weblate/trans/models/subproject.py:75
msgid "Git repository"
msgstr "Git-рэпазіторый"

#: weblate/accounts/forms.py:526 weblate/trans/models/subproject.py:78
#, fuzzy
#| msgid ""
#| "URL of Git repository, use weblate://project/subproject for sharing with "
#| "other subproject."
msgid ""
"URL of Git repository, use weblate://project/resource for sharing with other "
"resource."
msgstr ""
"URL на Git-рэпазіторый, ужывайце weblate://project/subproject для сумеснага "
"карыстання з іншымі падпраектамі."

#: weblate/accounts/forms.py:532 weblate/trans/models/subproject.py:122
msgid "File mask"
msgstr "Маска файла"

#: weblate/accounts/forms.py:534 weblate/trans/models/subproject.py:126
msgid ""
"Path of files to translate, use * instead of language code, for example: po/"
"*.po or locale/*/LC_MESSAGES/django.po."
msgstr ""
"Шлях файлаў на пераклад, ужывайце * замест ідэнтыфікатара мовы, прыкладам: "
"po/*.po ці locale/*/LC_MESSAGES/django.po."

#: weblate/accounts/forms.py:541
msgid "Additional message"
msgstr "Дадатковае паведамленне"

#: weblate/accounts/models.py:349
msgid "Interface Language"
msgstr "Мова інтарфэйсу"

#: weblate/accounts/models.py:355 weblate/html/language.html:7
#: weblate/html/languages.html:7 weblate/lang/views.py:35
msgid "Languages"
msgstr "Мовы, на якія перакладаеце"

#: weblate/accounts/models.py:360
msgid "Secondary languages"
msgstr "Мовы, зь якіх перакладаеце"

#: weblate/accounts/models.py:369 weblate/html/accounts/profile.html:66
msgid "Subscribed projects"
msgstr "Праекты, на якія вы падпісаныя"

#: weblate/accounts/models.py:373
msgid "Notification on any translation"
msgstr "Апавяшчэнне на любы пераклад"

#: weblate/accounts/models.py:377
msgid "Notification on new string to translate"
msgstr "Апавяшчэнне пра новы радок на пераклад"

#: weblate/accounts/models.py:381
msgid "Notification on new suggestion"
msgstr "Апавяшчэнне на новую прапанову"

#: weblate/accounts/models.py:385
msgid "Notification on new contributor"
msgstr "Апавяшчэнне пра новага асістэнта"

#: weblate/accounts/models.py:389
msgid "Notification on new comment"
msgstr "Апавяшэнне пра новы каментарый"

#: weblate/accounts/models.py:393
msgid "Notification on merge failure"
msgstr "Апавяшчэнне пры няўдалым зліцці"

#: weblate/accounts/models.py:397
msgid "Notification on new language request"
msgstr "Апавяшчэнне на запрос новай мовы перакладу"

#: weblate/accounts/views.py:85 weblate/accounts/views.py:413
msgid "User registration"
msgstr "Рэгістрацыя карыстальніка"

#: weblate/accounts/views.py:101
msgid "Message could not be sent to administrator!"
msgstr "Не ўдалося адправіць паведамлення адміністратару!"

#: weblate/accounts/views.py:119
msgid "Message has been sent to administrator."
msgstr "Паведамленне адпраўлена адміністратару."

#: weblate/accounts/views.py:142 weblate/accounts/views.py:209
msgid "You can not change demo profile on the demo server."
msgstr "Няможна змяніць дэманстрацыйны ўліковы запіс на дэма-серверы."

#: weblate/accounts/views.py:162
msgid "Your profile has been updated."
msgstr "Ваш уліковы запіс абноўлены."

#: weblate/accounts/views.py:191
msgid "User profile"
msgstr "Уліковы запіс"

#: weblate/accounts/views.py:220
msgid "Your account has been removed."
msgstr "Уліковы запіс выдалены."

#: weblate/accounts/views.py:265 weblate/html/accounts/contact.html:7
#: weblate/html/accounts/contact.html:22
msgid "Contact"
msgstr "Сувязь"

#: weblate/accounts/views.py:297 weblate/html/accounts/hosting.html:8
msgid "Hosting"
msgstr "Хостынг"

#: weblate/accounts/views.py:371 weblate/html/accounts/login.html:9
#: weblate/html/accounts/login.html:42 weblate/html/base.html:80
msgid "Login"
msgstr "Уваход"

#: weblate/accounts/views.py:381
msgid "Thanks for using Weblate!"
msgstr "Дзякуем за карыстанне сістэмай Weblate!"

#: weblate/accounts/views.py:435 weblate/html/accounts/email.html:8
msgid "Register email"
msgstr "Рэгістрацыя эл. пошты"

#: weblate/accounts/views.py:459
msgid "You have entered an invalid password."
msgstr "Няслушны пароль."

#: weblate/accounts/views.py:481
msgid "Your password has been changed."
msgstr "Ваш пароль зменены."

#: weblate/accounts/views.py:491 weblate/html/accounts/password.html:13
#: weblate/html/accounts/profile.html:144
msgid "Change password"
msgstr "Змяніць пароль"

#: weblate/accounts/views.py:516 weblate/html/accounts/reset.html:8
#: weblate/html/accounts/reset.html:22
msgid "Password reset"
msgstr "Пароль скінуты"

#: weblate/html/403.html:7
msgid "You don't have privileges to display this page."
msgstr "Вам не дастае правоў для адлюстравання гэтай старонкі."

#: weblate/html/403.html:11 weblate/html/404.html:11
msgid ""
"However the following translation projects are available on this server:"
msgstr "Аднак наступныя перакладніцкія праекты даступныя на серверы:"

#: weblate/html/404.html:7
msgid "The page you are looking for was not found."
msgstr "Старонкі, каторую вы запрасілі, няма."

#: weblate/html/500.html:5
msgid "Server Error"
msgstr "Серверная памылка"

#: weblate/html/500.html:8
msgid ""
"The server had serious problems while serving your request. We've just sent "
"our trained monkeys to fix the issue."
msgstr ""
"Узніклі сур'ёзныя цяжкасці на серверы пры апрацоўванні вашага запроса. "
"Толькі што мы выправілі сваіх спецыянальна-навучаных малпачак, каб гэта "
"паправіць."

#: weblate/html/about.html:6
#, fuzzy
#| msgid "about"
msgid "About"
msgstr "апісанне"

#: weblate/html/about.html:14 weblate/html/footer.html:7
#: weblate/trans/views/basic.py:390
msgid "About Weblate"
msgstr "Пра Weblate"

#: weblate/html/about.html:17
#, fuzzy
#| msgid ""
#| "Weblate is a web based translation tool with tight Git integration. It "
#| "features simple and clean user interface, propagation of translations "
#| "across subprojects, quality checks and automatic linking to source files."
msgid ""
"Weblate is a web based translation tool with tight Git integration. It "
"features simple and clean user interface, propagation of translations across "
"resources, quality checks and automatic linking to source files."
msgstr ""
"Weblate — гэта вэб-інструмент для перакладаў з шчыльнай Git-інтэграцыяй. "
"Вылучаецца простым і чыстым карыстальніцкім інтэрфейсам, прапісваннем "
"перакладаў у падпраектах, праверкай якасці і аўтаматычнай прывязкай да "
"файлаў з зыходнікамі."

#: weblate/html/about.html:19 weblate/html/accounts/contact.html:14
#, python-format
msgid ""
"If you are looking for support for Weblate or want to file bug reports check "
"its website at <a href=\"%(weblate_url)s\">weblate.org</a>."
msgstr ""
"Калі вам трэба дапамога з Weblate альбо вы жадаеце паведаміць пра памылку, "
"звярніцеся на сайт <a href=\"%(weblate_url)s\">weblate.org</a>."

#: weblate/html/about.html:29
#, fuzzy
#| msgid "Hosting site"
msgid "Hosting projects"
msgstr "Сайт хаста"

#: weblate/html/about.html:32
msgid ""
"This Weblate instance hosts translations for various free software projects."
msgstr ""
"Гэты экземпляр Weblate забяспечвае праекты свабоднага праграмнага "
"забеспячэння."

#: weblate/html/about.html:34
#, python-format
msgid ""
"We can host your project as well, if you are interested, please <a href="
"\"%(contact_url)s?subject=Project hosting\">contact us</a>."
msgstr ""
"Мы таксама можам забяспечыць ваш праект. Калі вы зацікаўленыя, калі ласка, "
"<a href=\"%(contact_url)s?subject=Project hosting\">вазьміце з намі кантакт</"
"a>."

#: weblate/html/about.html:43 weblate/trans/models/advertisement.py:37
msgid "Donate to Weblate"
msgstr "Зрабіць унёсак для Weblate"

#: weblate/html/about.html:45
#, fuzzy
#| msgid ""
#| "Weblate is free software created by volunteers, but you can still support "
#| "them financially:"
msgid ""
"Weblate is free software created by volunteers, but you can still support "
"them financially."
msgstr ""
"Weblate — гэта свабоднае праграмнае забеспячэнне, створанае валанцёрамі. Іх "
"можна падтрымаць фінансава:"

#: weblate/html/about.html:48
msgid "Flattr Weblate!"
msgstr "Флатруйце Weblate!"

#: weblate/html/about.html:49 weblate/html/footer.html:10
msgid "Donate to Weblate!"
msgstr "Ахвяруйце на Weblate!"

#: weblate/html/about.html:58
msgid "Versions"
msgstr "Версіі"

#: weblate/html/about.html:61
msgid "This site is built using following projects:"
msgstr "Сайт збудаваны пры дапамозе гэткіх праектаў:"

#: weblate/html/about.html:80 weblate/html/data.html:48
#: weblate/html/index.html:35 weblate/html/translation.html:25
#: weblate/html/translation.html.py:258
msgid "Statistics"
msgstr "Статыстыка"

#: weblate/html/about.html:85
msgid "Strings to translate"
msgstr "Радкі на пераклад"

#: weblate/html/about.html:89
msgid "Words to translate"
msgstr "Словы на пераклад"

#: weblate/html/about.html:93
msgid "Used languages"
msgstr "Ужытыя мовы"

#: weblate/html/about.html:97
msgid "Registered users"
msgstr "Зарэгістраваныя карыстальнікі"

#: weblate/html/about.html:101 weblate/html/user-activity.html:3
msgid "Suggestions made"
msgstr "Зробленыя прапановы"

#: weblate/html/about.html:105 weblate/html/user-activity.html:7
msgid "Translations made"
msgstr "Зробленыя пераклады"

#: weblate/html/about.html:109
msgid "Failing checks found"
msgstr "Знойдзены няпройдзеныя праверкі"

#: weblate/html/about.html:113 weblate/html/project.html:29
msgid "Ignored checks"
msgstr "Ігнараваныя праверкі"

#: weblate/html/accounts/contact.html:13
msgid "You can contact maintainers of this server here."
msgstr "Тут можна звязацца з даглядчыкам сервера."

#: weblate/html/accounts/contact.html:28 weblate/html/accounts/hosting.html:26
msgid "Send"
msgstr "Адправіць"

#: weblate/html/accounts/email-sent.html:6 weblate/html/accounts/login.html:67
#: weblate/html/accounts/register.html:9
msgid "Registration"
msgstr "Рэгістрацыя"

#: weblate/html/accounts/email-sent.html:12
#, fuzzy
#| msgid "Registration date"
msgid "Registration almost complete"
msgstr "Дата рэгістрацыі"

#: weblate/html/accounts/email-sent.html:15
msgid ""
"Thank you for registering. You will very soon receive an email with a "
"confirmation link. Please follow this link in order to complete your "
"registration."
msgstr ""
"Дзякуем за рэгістрацыю. Неўзабаве вы атрымаеце ліст з спасылкай на актывацыю "
"вашага ўліковага запісу. Калі ласка, прайдзіце па той спасылцы, каб "
"завершыць рэгістрацыю."

#: weblate/html/accounts/email-sent.html:19
#, python-format
msgid ""
"If you don't receive it shortly, please check your spam folder or retry the "
"registration. If the problem persists, please <a href=\"%(contact_url)s?"
"subject=Registration problems\">contact us</a>."
msgstr ""
"Калі ў хуткім часе вы не атрымаеце ліста, праверце папку Спам альбо "
"паспрабуйце зарэгістравацца яшчэ раз. Пры захаванні праблемы <a href="
"\"%(contact_url)s?subject=Registration problems\">паведамце нам пра гэта</a>."

#: weblate/html/accounts/email.html:11 weblate/html/accounts/register.html:20
#: weblate/html/accounts/reset.html:17
#, fuzzy
#| msgid "Please fix errors in registration form."
msgid "Please fix errors in the registration form."
msgstr "Калі ласка, выпраўце памылкі ў фармуляры на рэгістрацыю."

#: weblate/html/accounts/email.html:20 weblate/html/accounts/profile.html:251
#: weblate/html/accounts/register.html:17
msgid ""
"By registering you agree to use your name and email in Git commits and "
"provide your contribution under license defined by each translated project."
msgstr ""
"Рэгіструючыся, вы згаджаецеся пазначаць сваё імя і адрас эл. пошты ў Git-"
"рэвізіях і рабіць даступнымі свае ўнёскі пад адпаведнымі ліцэнзіямі праектаў."

#: weblate/html/accounts/email.html:22 weblate/html/accounts/register.html:37
#: weblate/html/base.html:78
msgid "Register"
msgstr "Зарэгістравацца"

#: weblate/html/accounts/hosting.html:13
msgid ""
"Please check in advance whether your project is eligible for project hosting "
"on this site."
msgstr ""
"Праверце заранёў, ці адпавядае ваш праект патрабаванням для хостынгу на "
"гэтым сайце."

#: weblate/html/accounts/hosting.html:21 weblate/html/index.html:100
msgid "Ask for project hosting"
msgstr ""

#: weblate/html/accounts/hosting.html:34
msgid "Conditions for free hosting conditions"
msgstr ""

#: weblate/html/accounts/hosting.html:37
msgid ""
"Translated content has to be released under <a href=\"http://en.wikipedia."
"org/wiki/Free_software_license\">free license</a>."
msgstr ""
<<<<<<< HEAD
=======
"Перакладзены кантэнт мае ісці пад <a href=\"http://en.wikipedia.org/wiki/"
"Free_software_license\">свабоднай ліцэнзіяй</a>."
>>>>>>> 6e9f1723

#: weblate/html/accounts/hosting.html:38
msgid ""
"Source code has to be publicly available in supported version control system."
msgstr ""
<<<<<<< HEAD

#: weblate/html/accounts/hosting.html:39
msgid "There is no guarantee for service availability or quality."
msgstr ""

#: weblate/html/accounts/hosting.html:45
msgid "Commercial hosting"
msgstr ""
=======
"Зыходны код мусіць быць публічна даступным у падтрымванай сістэме кантролю "
"версій."

#: weblate/html/accounts/hosting.html:39
msgid "There is no guarantee for service availability or quality."
msgstr "Няма гарантый на даступнасць сервісу альбо якасць."

#: weblate/html/accounts/hosting.html:45
msgid "Commercial hosting"
msgstr "Камерцыйны хостынг"
>>>>>>> 6e9f1723

#: weblate/html/accounts/hosting.html:48
msgid ""
"Commercial hosting is possible as well, our price starts at 19 EUR per "
"project and month, please get in touch with us for more details."
msgstr ""

#: weblate/html/accounts/hosting.html:52 weblate/html/footer.html:8
msgid "Contact us"
msgstr "Напішыце нам"

#: weblate/html/accounts/login.html:15
msgid "This username/password combination was not found. Please try again."
msgstr ""
"Гэткая пара імя карыстальніка і пароля не знойдзена. Калі ласка, паспрабуйце "
"іншую."

#: weblate/html/accounts/login.html:19
msgid ""
"To test Weblate, you can login as <code>demo</code> user with password "
"<code>demo</code>."
msgstr ""
"Каб выпрабаваць Weblate, зайдзіце пад уліковым запісам <code>demo</code> з "
"паролем <code>demo</code>."

#: weblate/html/accounts/login.html:28
msgid "Password login"
msgstr "Уваход пад паролем"

#: weblate/html/accounts/login.html:35
#, python-format
msgid "Forgot your password? You can <a href=\"%(reset_url)s\">reset it</a>."
msgstr "Забылі пароль? Яго можна <a href=\"%(reset_url)s\">скінуць</a>."

#: weblate/html/accounts/login.html:54
msgid "Third party login"
msgstr "Уваход праз вонкавы сервіс"

#: weblate/html/accounts/login.html:72
#, python-format
msgid ""
"Do not have an account yet? You can <a href=\"%(register_url)s\">register</"
"a>."
msgstr ""
"Яшчэ няма ўліковага запісу? Вы можаце <a href=\"%(register_url)s"
"\">зарэгістравацца</a>."

#: weblate/html/accounts/password.html:6 weblate/html/accounts/profile.html:9
#: weblate/html/accounts/removal.html:7
#, fuzzy
#| msgid "Your public profile:"
msgid "Your profile"
msgstr "Ваш публічны профіль:"

#: weblate/html/accounts/password.html:16
msgid ""
"Please enter your new password twice so we can verify you typed it in "
"correctly."
msgstr ""
"Калі ласка, увядзіце новы пароль двойчы, каб мы маглі запэўніцца, што ён "
"правільна зададзены."

#: weblate/html/accounts/password.html:25
msgid "Change my password"
msgstr "Змяніць пароль"

#: weblate/html/accounts/profile.html:15 weblate/trans/views/files.py:91
msgid "Please fix errors in the form."
msgstr "Калі ласка, папраўце памылкі ў фармуляры."

#: weblate/html/accounts/profile.html:22 weblate/html/accounts/profile.html:35
msgid "Preferences"
msgstr "Настаўленні"

#: weblate/html/accounts/profile.html:23
msgid "Subscriptions"
msgstr "Падпіскі"

#: weblate/html/accounts/profile.html:24
#: weblate/html/accounts/profile.html:101
msgid "Account"
msgstr "Уліковы запіс"

#: weblate/html/accounts/profile.html:25
msgid "Authentication"
msgstr "Аўтэнтыфікацыя"

#: weblate/html/accounts/profile.html:26
#, fuzzy
#| msgid "User profile"
msgid "Profile"
msgstr "Уліковы запіс"

#: weblate/html/accounts/profile.html:27
#: weblate/html/accounts/profile.html:248
msgid "Licenses"
msgstr "Ліцэнзіі"

#: weblate/html/accounts/profile.html:40 weblate/html/accounts/profile.html:71
#: weblate/html/accounts/profile.html:80
#: weblate/html/accounts/profile.html:106 weblate/html/edit_dictionary.html:24
#: weblate/html/js/detail.html:39 weblate/html/translate.html:78
msgid "Save"
msgstr "Захаваць"

#: weblate/html/accounts/profile.html:46 weblate/html/accounts/profile.html:86
#: weblate/html/accounts/profile.html:112
#: weblate/html/accounts/profile.html:184
#: weblate/html/accounts/profile.html:230
#: weblate/html/accounts/profile.html:283
#, fuzzy
#| msgid "Subscriptions"
msgid "Description"
msgstr "Падпіскі"

#: weblate/html/accounts/profile.html:49
msgid ""
"Choose which languages you prefer to translate. These will be offered to you "
"on the dashboard to have easier access to chosen translations."
msgstr ""

#: weblate/html/accounts/profile.html:52
msgid ""
"The secondary languages are shown next to the source string when translating."
msgstr ""
<<<<<<< HEAD

#: weblate/html/accounts/profile.html:56 weblate/html/accounts/profile.html:91
#: weblate/html/accounts/profile.html:117
#: weblate/html/accounts/profile.html:189
#: weblate/html/accounts/profile.html:235
#: weblate/html/admin/performance.html:23
#: weblate/html/admin/performance.html:31 weblate/html/base.html:70
#: weblate/html/check.html:42 weblate/html/check_project.html:43
#: weblate/html/check_subproject.html:47 weblate/html/checks.html:35
#: weblate/html/footer.html:9
msgid "Documentation"
msgstr "Дакументацыя"

#: weblate/html/accounts/profile.html:75
#, fuzzy
#| msgid "Subscriptions"
msgid "Subscription settings"
msgstr "Падпіскі"

=======

#: weblate/html/accounts/profile.html:56 weblate/html/accounts/profile.html:91
#: weblate/html/accounts/profile.html:117
#: weblate/html/accounts/profile.html:189
#: weblate/html/accounts/profile.html:235
#: weblate/html/admin/performance.html:23
#: weblate/html/admin/performance.html:31 weblate/html/base.html:70
#: weblate/html/check.html:42 weblate/html/check_project.html:43
#: weblate/html/check_subproject.html:47 weblate/html/checks.html:35
#: weblate/html/footer.html:9
msgid "Documentation"
msgstr "Дакументацыя"

#: weblate/html/accounts/profile.html:75
#, fuzzy
#| msgid "Subscriptions"
msgid "Subscription settings"
msgstr "Падпіскі"

>>>>>>> 6e9f1723
#: weblate/html/accounts/profile.html:88
msgid "You will receive chosen notifications via email for all your languages."
msgstr ""
"Выбраныя апавяшчэнні пра ўсе вашыя мовы будуць прыходзіць вам на эл. пошту."

#: weblate/html/accounts/profile.html:114
msgid "Your name and email will appear as author on Git commits."
msgstr ""
"Ваша імя і адрас эл. пошты будуць ужыты для пазначэння аўтарства Git-рэвізій."

#: weblate/html/accounts/profile.html:127
#, fuzzy
#| msgid "User comments"
msgid "User identities"
msgstr "Карыстальніцкія каментары"

#: weblate/html/accounts/profile.html:129
#, fuzzy
#| msgid ""
#| "You can manage third party identities which are associated to this "
#| "account."
msgid ""
"You can manage identities which are associated to this account and which can "
"be used to log in."
msgstr ""
"Вы можаце кіраваць вонкавымі тоеснасцямі, што звязаныя з гэтым уліковым "
"запісам."

#: weblate/html/accounts/profile.html:130
msgid "Currently associated:"
msgstr "Цяпер асацыявана:"

#: weblate/html/accounts/profile.html:134
msgid "Identity"
msgstr "Тоеснасць"

#: weblate/html/accounts/profile.html:135
msgid "User ID"
msgstr "Ідэнтыфікатар карыстальніка"

#: weblate/html/accounts/profile.html:136 weblate/html/last-changes.html:16
msgid "Action"
msgstr "Дзеянне"

#: weblate/html/accounts/profile.html:144
msgid "Set password"
msgstr "Паставіць пароль"

#: weblate/html/accounts/profile.html:152
msgid "Disconnect"
msgstr "Адлучыць"

#: weblate/html/accounts/profile.html:161
msgid "Add new association:"
msgstr "Дадаць новую сувязь:"

#: weblate/html/accounts/profile.html:171
msgid "Removal"
msgstr "Выдаленне"

#: weblate/html/accounts/profile.html:174
#: weblate/html/accounts/removal.html:12
msgid "Removal of the account deletes all your private data."
msgstr "Выдаленне ўліковага запісу знішчыць усю прыватную інфармацыю пра вас."

#: weblate/html/accounts/profile.html:177
msgid "Remove my account"
msgstr "Выдаліць мой уліковы запіс"

#: weblate/html/accounts/profile.html:186
msgid "You can configure how you will log in on this site."
msgstr ""

#: weblate/html/accounts/profile.html:200
#, fuzzy
#| msgid "Your email"
msgid "Your summary"
msgstr "Адрас вашай эл. пошты"

#: weblate/html/accounts/profile.html:208
#, fuzzy
#| msgid "Your public profile:"
msgid "Your public profile"
msgstr "Ваш публічны профіль:"

#: weblate/html/accounts/profile.html:218
#, fuzzy
#| msgid "Your name"
msgid "Your avatar"
msgstr "Вашае імя"

#: weblate/html/accounts/profile.html:221
msgid "Avatars are provided using libravatar."
msgstr "Аватары забяспечваюцца службай libravatar."

#: weblate/html/accounts/profile.html:232
#, fuzzy
#| msgid "Your public profile:"
msgid "Your public appearance on this site."
msgstr "Ваш публічны профіль:"

#: weblate/html/accounts/profile.html:255
msgid ""
"Following projects have explicitly specified their licensing and copyright "
"conditions:"
msgstr "Наступныя праекты яўна пазначылі свае ліцэнзіі:"

#: weblate/html/accounts/profile.html:258 weblate/html/data.html:26
#: weblate/html/data.html.py:57 weblate/html/data.html:83
#: weblate/html/index.html:79 weblate/html/list-translations.html:7
#: weblate/trans/models/subproject.py:72
msgid "Project"
msgstr "Праект"

#: weblate/html/accounts/profile.html:258
#, fuzzy
#| msgid "Licenses"
msgid "License"
msgstr "Ліцэнзіі"

#: weblate/html/accounts/profile.html:285
msgid ""
"Please pay attention to the licensing information as these specify how "
"others are allowed to use your translations."
msgstr ""

#: weblate/html/accounts/register.html:30
msgid "Register using email"
msgstr "Зарэгістравацца з выкарыстаннем эл. пошты"

#: weblate/html/accounts/register.html:49
msgid "Third party registration"
msgstr "Вонкавая рэгістрацыя"

#: weblate/html/accounts/register.html:65
#, python-format
msgid ""
"Sorry, but registrations on this site are disabled. You can <a href="
"\"%(contact_url)s\">contact us</a> for more details."
msgstr ""
"Прабачце, але рэгістрацыя на гэтым сайце закрытая. <a href=\"%(contact_url)s"
"\">Скантактуйцеся з намі</a> па падрабязнасці."

#: weblate/html/accounts/removal.html:16
#, fuzzy
#| msgid "Account"
msgid "Account removal"
msgstr "Уліковы запіс"

#: weblate/html/accounts/removal.html:18
msgid ""
"By pressing following button, your will no longer be able to use this "
"account."
msgstr ""
"Націснуўшы гэтую кнопку, вы ніколі ня зможаце скарыстацца гэным уліковым "
"запісам."

#: weblate/html/accounts/removal.html:22
msgid "Delete this account"
msgstr "Выдаліць гэты ўліковы запіс"

#: weblate/html/accounts/reset.html:14
msgid ""
"Forgotten your password? Enter your e-mail address below, and we'll e-mail "
"instructions for setting a new one."
msgstr ""
"Забылі пароль? Увядзіце ваш эл. адрас ніжэй, і мы вышлем інструкцыі па "
"настаўленні новага."

#: weblate/html/accounts/reset.html:28
msgid "Reset my password"
msgstr "Скінуць пароль"

#: weblate/html/accounts/user.html:35 weblate/html/base.html:63
#: weblate/html/index.html:28 weblate/html/index.html.py:30
#: weblate/html/index.html:74 weblate/html/language.html:23
msgid "Projects"
msgstr "Праекты"

#: weblate/html/accounts/user.html:44 weblate/html/js/activity.html:2
msgid "Activity in last 30 days"
msgstr "Актыўнасць за апошнія 30 дзён"

#: weblate/html/accounts/user.html:47 weblate/html/js/activity.html:5
msgid "Activity in last year"
msgstr "Актыўнасць за год"

#: weblate/html/admin/custom-index.html:11
msgid "Reports"
msgstr "Справаздачы"

#: weblate/html/admin/custom-index.html:14 weblate/html/admin/report.html:4
#: weblate/html/admin/report.html.py:13
msgid "Status of repositories"
msgstr "Стан рэпазіторыяў"

#: weblate/html/admin/custom-index.html:20 weblate/html/admin/ssh.html:5
#: weblate/html/admin/ssh.html.py:9
msgid "SSH keys"
msgstr "SSH-ключы"

#: weblate/html/admin/custom-index.html:26
#: weblate/html/admin/performance.html:6
#: weblate/html/admin/performance.html:15
msgid "Performance report"
msgstr "Справаздача па прадукцыйнасці"

#: weblate/html/admin/performance.html:10 weblate/html/admin/report.html:8
#: weblate/html/admin/ssh.html:9
msgid "Home"
msgstr "Пачатковая"

#: weblate/html/admin/performance.html:10
msgid "Performance"
msgstr "Прадукцыйнасць"

#: weblate/html/admin/performance.html:21
msgid "Check"
msgstr "Праверка"

#: weblate/html/admin/performance.html:22
msgid "Result"
msgstr "Вынік"

#: weblate/html/admin/performance.html:39
#, fuzzy
#| msgid "Bad configuration"
msgid "Configuration errors"
msgstr "Няслушная канфігурацыя"

#: weblate/html/admin/performance.html:45
msgid "Name"
msgstr ""

#: weblate/html/admin/report.html:8 weblate/html/js/detail.html:12
msgid "Status"
msgstr "Стан"

#: weblate/html/admin/report.html:17
#, python-format
msgid ""
"Not showing status of linked repository. Check <a href=\"#%(slug)s\">"
"%(repo)s</a> instead."
msgstr ""
"Стан звязанага рэпазіторыя не паказваецца. Ужывайце <a href=\"#%(slug)s\">"
"%(repo)s</a>."

#: weblate/html/admin/ssh.html:15
msgid "Public SSH key"
msgstr "Публічны SSH-ключ"

#: weblate/html/admin/ssh.html:16
msgid "Weblate currently uses following SSH key:"
msgstr "SSH-ключ, які зараз выкарыстоўвае Weblate:"

#: weblate/html/admin/ssh.html:23
msgid "Generate SSH key"
msgstr "Згенераваць SSH-ключ"

#: weblate/html/admin/ssh.html:24
msgid ""
"You don't seem to have existing SSH key, by pressing button below Weblate "
"will generate it for you."
msgstr ""
"Здаецца, у вас няма SSH-ключа. Weblate можа згенераваць яго для вас. Для "
"гэтага пстрыкніце кнопку ніжэй."

#: weblate/html/admin/ssh.html:28
msgid "Generate"
msgstr "Згенераваць"

#: weblate/html/admin/ssh.html:34
msgid "Known host keys"
msgstr "Вядомыя ключы хаста"

#: weblate/html/admin/ssh.html:41
msgid "Hostname"
msgstr "Імя хаста"

#: weblate/html/admin/ssh.html:42
msgid "Key type"
msgstr "Тып ключа"

#: weblate/html/admin/ssh.html:43
msgid "Fingerprint"
msgstr "Адбітак"

#: weblate/html/admin/ssh.html:56
msgid "Add host key"
msgstr "Дадаць ключ хаста"

#: weblate/html/admin/ssh.html:57
#, fuzzy
#| msgid ""
#| "To access SSH hosts, it's host key needs to be verified. You can check "
#| "host key using form below."
msgid ""
"To access SSH hosts, it's host key needs to be verified. You can get the "
"host key entering a domain name or IP for the host in the form below."
msgstr ""
"Каб атрымаць доступ да SSH-хаста, яго ключ мусіць быць верыфікаваны. У гэтым "
"дапаможа ніжпаданы фармуляр."

#: weblate/html/admin/ssh.html:61
msgid "Host:"
msgstr "Сервер:"

#: weblate/html/admin/ssh.html:63
msgid "Port:"
msgstr "Порт:"

#: weblate/html/admin/ssh.html:65
msgid "Submit"
msgstr "Адправіць"

#: weblate/html/admin/ssh.html:68
msgid "More information"
msgstr "Падрабязней"

#: weblate/html/admin/ssh.html:70
#, python-format
msgid ""
"You can find more information about setting up SSH keys in <a href="
"\"%(ssh_docs)s\">the Weblate manual</a>."
msgstr ""
"Больш інфармацыі пра ўжыванне SSH-ключоў у <a href=\"%(ssh_docs)s"
"\">інструкцыі на Weblate</a>."

#: weblate/html/admin/trans/change_form.html:12
#, python-format
msgid ""
"Required fields are marked as bold, you can find more information in the <a "
"href=\"%(url)s\">documentation</a>."
msgstr ""
"Абавязковыя палі пазначаны тоўстым шрыфтам. Падрабязнасці ў <a href=\"%(url)s"
"\">дакументацыі</a>."

#: weblate/html/admin/trans/change_form.html:14
msgid "Do not change this object here, please use Weblate interface instead."
msgstr ""
"Гэты аб'ект тут мяняць не трэба. Калі ласка, ужывайце для гэтага інтэрфейс "
"Weblate."

#: weblate/html/admin/trans/change_form.html:18
#, python-format
msgid ""
"Importing a new translation can take some time, please check <a href="
"\"%(url)s\">our documentation</a> for information on how to improve this."
msgstr ""
"Імпартаванне новых перакладаў можа заняць пэўны час. Калі ласка, звярніцеся "
"да <a href=\"%(url)s\">дакументацыі</a>, каб даведацца, як гэта палепшыць."

#: weblate/html/base.html:40
#, fuzzy
#| msgid "Toggle text direction"
msgid "Toggle navigation"
msgstr "Пераключыць накірунак тэксту"

#: weblate/html/base.html:51 weblate/html/base.html.py:89
msgid "Dashboard"
msgstr ""
<<<<<<< HEAD

#: weblate/html/base.html:54 weblate/html/index.html:27
#: weblate/html/index.html.py:53
msgid "Your translations"
msgstr "Вашыя пераклады"

=======

#: weblate/html/base.html:54 weblate/html/index.html:27
#: weblate/html/index.html.py:53
msgid "Your translations"
msgstr "Вашыя пераклады"

>>>>>>> 6e9f1723
#: weblate/html/base.html:75
msgid "Logout"
msgstr "Выйсці"

#: weblate/html/check.html:7 weblate/html/check_project.html:7
#: weblate/html/check_subproject.html:7 weblate/html/checks.html:7
#: weblate/html/js/detail.html:13
msgid "Checks"
msgstr "Праверкі"

#: weblate/html/check.html:16 weblate/html/check_project.html:17
#: weblate/html/check_subproject.html:18 weblate/html/checks.html:15
#, fuzzy
#| msgid "Checks"
msgid "Checks listing"
msgstr "Праверкі"

#: weblate/html/check.html:26 weblate/html/check_project.html:27
#: weblate/html/check_subproject.html:31
#, fuzzy
#| msgid "No matching strings found!"
msgid "No matching checks found!"
msgstr "Жаднага радка не знойдзена, што-б адпавядаў запытанню!"

#: weblate/html/check.html:35 weblate/html/check_project.html:36
#: weblate/html/check_subproject.html:40
#, fuzzy
#| msgid "Checks"
msgid "Check details"
msgstr "Праверкі"

#: weblate/html/check_subproject.html:27 weblate/html/dictionary.html:39
#: weblate/html/search.html:21 weblate/html/source-review.html:23
#: weblate/html/translate.html:70 weblate/html/translate.html.py:137
#: weblate/html/translate.html:258 weblate/html/translate.html.py:339
#: weblate/trans/forms.py:502
msgid "Source"
msgstr "Ключ"

#: weblate/html/checks.html:30
msgid "Information"
msgstr "Інфармацыя"

#: weblate/html/checks.html:32
msgid ""
"Customizable quality checks will help you in improving quality of "
"translations."
<<<<<<< HEAD
msgstr ""
=======
msgstr "Рэгуляваныя праверкі якасці дапамогуць палепшыць узровень перакладаў."
>>>>>>> 6e9f1723

#: weblate/html/data-root.html:6 weblate/html/index.html:43
#: weblate/html/share.html:30
msgid "Data export"
msgstr "Экспарт звестак"

#: weblate/html/data-root.html:12 weblate/html/data.html:13
msgid "You can retrieve various data from Weblate in machine readable format."
msgstr "З Weblate можна дастаць розныя звесткі ў машынным фармаце."

#: weblate/html/data-root.html:15 weblate/html/data.html:16
msgid "RSS feeds"
msgstr "RSS-стужкі"

#: weblate/html/data-root.html:18 weblate/html/data.html:19
msgid ""
"To follow translation progress you can use RSS feeds which include all "
"important changes in translation."
msgstr ""
"Каб назіраць за працэсам перакладу, карыстайцеся RSS-стужкамі, якія "
"ўтрымоўваць усе важныя змены."

#: weblate/html/data-root.html:19 weblate/html/data.html:20
#, python-format
msgid ""
"More information about exported RSS feeds is available in <a href="
"\"%(rss_docs)s\">the documentation</a>."
msgstr ""
"Больш інфармацыі пра экспартаваныя RSS-стужкі <a href=\"%(rss_docs)s\">ў "
"дакументацыі</a>."

#: weblate/html/data-root.html:25 weblate/html/data.html:27
#: weblate/html/data.html.py:58 weblate/html/data.html:84
#: weblate/html/data.html.py:109
msgid "URL"
msgstr "URL"

#: weblate/html/data-root.html:26 weblate/html/data.html:28
#: weblate/html/data.html.py:59 weblate/html/data.html:85
msgid "Link"
msgstr "Спасылка"

#: weblate/html/data-root.html:31 weblate/html/data.html:34
#: weblate/html/data.html.py:40
msgid "RSS"
msgstr "RSS"

#: weblate/html/data-root.html:36
msgid "Per project data"
msgstr "Звесткі па кожным праекце"

#: weblate/html/data-root.html:39
msgid ""
"There is more data exported per project, please check following links for "
"more information."
msgstr ""
"Дадатковыя звесткі даступныя для кожнага праекта. Калі ласка, звярніцеся да "
"наступных спасылак па падрабязнасці."

#: weblate/html/data-root.html:49 weblate/html/data.html:73
msgid "Notification hooks"
msgstr "Хукі апавяшчэнняў"

#: weblate/html/data-root.html:52 weblate/html/data.html:76
#, python-format
msgid ""
"With notification hooks, Weblate will automatically import changes done by "
"your developers and will allow continuous translation. More information is "
"available in <a href=\"%(hooks_docs)s\">the documentation</a>."
msgstr ""
"З выкарыстаннем хукаў Weblate аўтаматычна зможа імпартаваць змены вашах "
"распрацоўнікаў, каб дазволіць бесперапынны пераклад. Падрабязнасці даступны "
"ў <a href=\"%(hooks_docs)s\">дакументацыі</a>."

#: weblate/html/data.html:7
#, fuzzy
#| msgid "Data export"
msgid "data exports"
msgstr "Экспарт звестак"

#: weblate/html/data.html:46
msgid ""
"There are also per language RSS feeds available, you can construct them by "
"appending a language code to the above URLs."
msgstr ""
"Для кожнай мовы даступныя RSS-стужкі. Спасылкі на іх можна пабудаваць "
"дадаўшы ідэнтыфікатар мовы да вышпаданых URL-аў."

#: weblate/html/data.html:51
#, python-format
msgid ""
"Translation statistics for every subproject in JSON format allow you to use "
"these data in other websites or tools. Format of the data is described in <a "
"href=\"%(api_docs)s\">the documentation</a>."
msgstr ""
"Статыстыка перакладаў для кожнага падпраекта ў фармаце JSON дазваляе "
"выкарыстоўваць гэтыя звесткі з іншымі сайтамі альбо інструментамі. Фармат "
"звестак апісаны ў <a href=\"%(api_docs)s\">дакументацыі</a>."

#: weblate/html/data.html:66
msgid "Download"
msgstr "Сцягнуць"

#: weblate/html/data.html:91 weblate/html/data.html.py:97
msgid "Hook"
msgstr "Хук"

#: weblate/html/data.html:103
msgid ""
"Weblate also supports direct notification from several code hosting sites:"
msgstr "Weblate таксама падтрымлівае прамыя хукі ад некалькіх хостынгаў коду:"

#: weblate/html/data.html:108
msgid "Hosting site"
msgstr "Сайт хаста"

#: weblate/html/data.html:110 weblate/trans/models/advertisement.py:111
msgid "Note"
msgstr "Занатоўка"

#: weblate/html/data.html:117
msgid "Enable Weblate service hook in repository settings."
msgstr "Дазволіць службовы хук Weblate у настаўленнях рэпазіторыя."

#: weblate/html/dictionaries.html:8 weblate/html/dictionary.html:9
msgid "glossaries"
msgstr "гласарыі"

#: weblate/html/dictionaries.html:15 weblate/html/js/detail.html:11
#: weblate/html/languages.html:15 weblate/html/list-translations.html:7
#: weblate/trans/forms.py:614
msgid "Language"
msgstr "Мова"

#: weblate/html/dictionaries.html:16 weblate/html/translation.html:89
#: weblate/html/translation.html.py:266 weblate/html/translation_info.html:15
msgid "Words"
msgstr "Словы"

#: weblate/html/dictionary.html:16
#, fuzzy
#| msgid "Browse changes"
msgid "Browse"
msgstr "Праглядзець змены"

#: weblate/html/dictionary.html:18 weblate/html/dictionary.html.py:78
msgid "Add new word"
msgstr "Дадаць новае слова"

#: weblate/html/dictionary.html:21 weblate/html/dictionary.html.py:96
msgid "Import glossary"
msgstr "Імпартаваць гласарый"

#: weblate/html/dictionary.html:23 weblate/html/dictionary.html.py:114
msgid "Export glossary"
msgstr "Экспартаваць гласарый"

#: weblate/html/dictionary.html:24 weblate/html/index.html:33
#: weblate/html/language.html:15 weblate/html/last-changes.html:6
#: weblate/html/project.html:17 weblate/html/subproject.html:20
#: weblate/html/translate.html:126 weblate/html/translation.html:23
msgid "History"
msgstr "Гісторыя"

#: weblate/html/dictionary.html:40 weblate/html/last-changes.html:17
#: weblate/html/translate.html:137 weblate/html/translate.html.py:205
#: weblate/html/translate.html:257 weblate/html/translate.html.py:340
#: weblate/trans/forms.py:172 weblate/trans/forms.py:503
msgid "Translation"
msgstr "Пераклад"

#: weblate/html/dictionary.html:53 weblate/html/js/detail.html:14
#: weblate/html/js/detail.html.py:23 weblate/html/zen-units.html:17
msgid "Edit"
msgstr "Рэдагаваць"

#: weblate/html/dictionary.html:60 weblate/html/translate.html:186
msgid "Delete"
msgstr "Выдаліць"

#: weblate/html/dictionary.html:69
msgid "No words found!"
msgstr "Жаднага слова не знойдзена!"

#: weblate/html/dictionary.html:84
msgid "Add"
msgstr "Дадаць"

#: weblate/html/dictionary.html:103
msgid "Import"
msgstr "Імпартаваць"

#: weblate/html/dictionary.html:116
msgid "You can download glossary in following formats:"
msgstr "Гласарый можна спампаваць у наступных фарматах:"

#: weblate/html/dictionary.html:119
msgid "Comma separated values (CSV)"
msgstr "CSV"

#: weblate/html/dictionary.html:120
msgid "Gettext (PO)"
msgstr "Gettext (PO)"

#: weblate/html/dictionary.html:121
msgid "TermBase eXchange (TBX)"
msgstr "TermBase eXchange (TBX)"

#: weblate/html/edit_dictionary.html:8
msgid "dictionaries"
msgstr "слоўнікі"

#: weblate/html/edit_dictionary.html:18
msgid "Change word"
msgstr "Змяніць слова"

#: weblate/html/engage.html:11 weblate/html/engage.html.py:25
#, python-format
msgid "Get involved in %(project)s!"
msgstr "Далучайцеся да %(project)s!"

#: weblate/html/engage.html:12
#, python-format
msgid ""
"Get involved in %(project)s, which is currently being translated into "
"%(languages)s languages using Weblate."
msgstr ""
"Далучайцеся да праекта %(project)s, які перакладаецца на %(languages)s моў з "
"дапамогай Weblate."

#: weblate/html/engage.html:28
msgid "Hi, and thank you for your interest!"
msgstr "Вітаем і дзякуем за ваш інтэрас!"

#: weblate/html/engage.html:31
#, python-format
msgid ""
"%(project)s is being translated using <a href=\"%(weblate_url)s\">Weblate</"
"a>, a web tool designed to ease translating for both developers and "
"translators."
msgstr ""
"%(project)s перакладаецца з дапамогай <a href=\"%(weblate_url)s\">Weblate</"
"a> — вэб-інструмента, спраектаванага, каб палегчыць працу распрацоўнікаў і "
"перакладчыкаў."

#: weblate/html/engage.html:38
#, python-format
msgid ""
"If you would like to contribute to translation of %(project)s, you need to "
"<a href=\"%(reg_url)s\">register on this server</a>."
msgstr ""
"Калі вы жадаеце зрабіць свой унёсак у пераклад праекта %(project)s, вам "
"трэба <a href=\"%(reg_url)s\">зарэгістравацца на гэтым серверы</a>."

#: weblate/html/engage.html:41
#, python-format
msgid ""
"Once you have activated your account just proceed to the <a href=\"%(url)s"
"\">translation section</a>."
msgstr ""
"Адразу па пацверджанні свайго ўліковага запісу кіруйцеся ў <a href=\"%(url)s"
"\">раздзел перакладу</a>."

#: weblate/html/footer.html:6
#, python-format
msgid "Powered by <a href=\"%(weblate_url)s\">Weblate %(version)s</a>"
msgstr "Працуе на <a href=\"%(weblate_url)s\">Weblate %(version)s</a>"

#: weblate/html/git-commit-info.html:3
#, python-format
msgid "Commit %(hash)s"
msgstr "Рэвізія %(hash)s"

#: weblate/html/git-commit-info.html:4
#, python-format
msgid "Authored by %(author)s on %(date)s"
msgstr "Выканаў %(author)s чысла %(date)s"

#: weblate/html/i18n.html:8
msgid ""
"Hold down \"Control\", or \"Command\" on a Mac, to select more than one."
msgstr ""
"Каб вылучыць некалькі, зацісніце клавіш Control (альбо Command на Макінтошы)."

#: weblate/html/i18n.html:18
msgid "Acholi"
msgstr ""

#: weblate/html/i18n.html:19
msgid "Afrikaans"
msgstr "афрыкаанс"

#: weblate/html/i18n.html:20
msgid "Akan"
msgstr "акан"

#: weblate/html/i18n.html:21
msgid "Albanian"
msgstr "албанская"

#: weblate/html/i18n.html:22
msgid "Amharic"
msgstr "амхарская"

#: weblate/html/i18n.html:23
msgid "Angika"
msgstr ""

#: weblate/html/i18n.html:24
msgid "Arabic"
msgstr "арабская"

#: weblate/html/i18n.html:25
msgid "Aragonese"
msgstr "арагонская"

#: weblate/html/i18n.html:26
msgid "Argentinean Spanish"
msgstr ""

#: weblate/html/i18n.html:27
msgid "Armenian"
msgstr "армянская"

#: weblate/html/i18n.html:28
msgid "Assamese"
msgstr ""

#: weblate/html/i18n.html:29
msgid "Asturian"
msgstr "астурыйская"

#: weblate/html/i18n.html:30
msgid "Aymará"
msgstr ""

#: weblate/html/i18n.html:31
msgid "Azerbaijani"
msgstr "азербайджанская"

#: weblate/html/i18n.html:32
msgid "Basque"
msgstr "баскская"

#: weblate/html/i18n.html:33
msgid "Belarusian"
msgstr "беларуская"

#: weblate/html/i18n.html:34
msgid "Belarusian (latin)"
msgstr "беларуская (лацінка)"

#: weblate/html/i18n.html:35
msgid "Bengali"
msgstr "бенгальская"

#: weblate/html/i18n.html:36
msgid "Bengali (India)"
msgstr "бенгальская (Індыя)"

#: weblate/html/i18n.html:37
msgid "Bodo"
msgstr ""

#: weblate/html/i18n.html:38
msgid "Bosnian"
msgstr "баснійская"

#: weblate/html/i18n.html:39
msgid "Breton"
msgstr "брэтонская"

#: weblate/html/i18n.html:40
msgid "Bulgarian"
msgstr "балгарская"

#: weblate/html/i18n.html:41
msgid "Burmese"
msgstr ""

#: weblate/html/i18n.html:42
msgid "Catalan"
msgstr "каталанская"

#: weblate/html/i18n.html:43
msgid "Central Khmer"
msgstr "кхмерская"

#: weblate/html/i18n.html:44
msgid "Chhattisgarhi"
msgstr ""

#: weblate/html/i18n.html:45
msgid "Chiga"
msgstr ""

#: weblate/html/i18n.html:46
msgid "Chinese"
msgstr "кітайская"

#: weblate/html/i18n.html:47
msgid "Chinese (Hong Kong)"
msgstr "кітайская (Ганконг)"

#: weblate/html/i18n.html:48
msgid "Chinese (China)"
msgstr "кітайская (Кітай)"

#: weblate/html/i18n.html:49
msgid "Chinese (Taiwan)"
msgstr "кітайская (Тайвань)"

#: weblate/html/i18n.html:50
msgid "Colognian"
msgstr "кёльнская"

#: weblate/html/i18n.html:51
msgid "Cornish"
msgstr "корнская"

#: weblate/html/i18n.html:52
msgid "Croatian"
msgstr "харвацкая"

#: weblate/html/i18n.html:53
msgid "Czech"
msgstr "чэшская"

#: weblate/html/i18n.html:54
msgid "Danish"
msgstr "дацкая"

#: weblate/html/i18n.html:55
msgid "Dogri"
msgstr ""

#: weblate/html/i18n.html:56
msgid "Dutch"
msgstr "галандская"

#: weblate/html/i18n.html:57
msgid "Dzongkha"
msgstr "дзонгкха"

#: weblate/html/i18n.html:58
msgid "English"
msgstr "англійская"

#: weblate/html/i18n.html:59
msgid "English (South Africa)"
msgstr "англійская (Паўднёвая Афрыка)"

#: weblate/html/i18n.html:60
msgid "English (United Kingdom)"
msgstr "англійская (Вялікая Брытанія)"

#: weblate/html/i18n.html:61
msgid "English (United States)"
msgstr "англійская (Злучаныя Штаты)"

#: weblate/html/i18n.html:62
msgid "Esperanto"
msgstr "эсперанта"

#: weblate/html/i18n.html:63
msgid "Estonian"
msgstr "эстонская"

#: weblate/html/i18n.html:64
msgid "Faroese"
msgstr "фарэрская"

#: weblate/html/i18n.html:65
msgid "Filipino"
msgstr "філіпінская"

#: weblate/html/i18n.html:66
msgid "Finnish"
msgstr "фінская"

#: weblate/html/i18n.html:67
msgid "French"
msgstr "французская"

#: weblate/html/i18n.html:68
msgid "Frisian"
msgstr "фрызская"

#: weblate/html/i18n.html:69
msgid "Friulian"
msgstr "фрыульская"

#: weblate/html/i18n.html:70
msgid "Fulah"
msgstr "фула"

#: weblate/html/i18n.html:71
msgid "Gaelic"
msgstr "гаэльская"

#: weblate/html/i18n.html:72
msgid "Galician"
msgstr "галіцкая"

#: weblate/html/i18n.html:73
msgid "Georgian"
msgstr "грузінская"

#: weblate/html/i18n.html:74
msgid "German"
msgstr "нямецкая"

#: weblate/html/i18n.html:75
msgid "Greek"
msgstr "грэцкая"

#: weblate/html/i18n.html:76
#, fuzzy
#| msgid "Icelandic"
msgid "Greenlandic"
msgstr "ісландская"

#: weblate/html/i18n.html:77
msgid "Gujarati"
msgstr "гуджараці"

#: weblate/html/i18n.html:78
msgid "Gun"
msgstr "фон"

#: weblate/html/i18n.html:79
msgid "Haitian"
msgstr "гаіцянская"

#: weblate/html/i18n.html:80
msgid "Hausa"
msgstr "хаўса"

#: weblate/html/i18n.html:81
msgid "Hebrew"
msgstr "габрэйская"

#: weblate/html/i18n.html:82
msgid "Hindi"
msgstr "хіндзі"

#: weblate/html/i18n.html:83
msgid "Hungarian"
msgstr "вугорская"

#: weblate/html/i18n.html:84
msgid "Icelandic"
msgstr "ісландская"

#: weblate/html/i18n.html:85
msgid "Indonesian"
msgstr "інданезійская"

#: weblate/html/i18n.html:86
msgid "Interlingua"
msgstr "інтэрлінгва"

#: weblate/html/i18n.html:87
msgid "Irish"
msgstr "ірландская"

#: weblate/html/i18n.html:88
msgid "Italian"
msgstr "італійская"

#: weblate/html/i18n.html:89
msgid "Japanese"
msgstr "японская"

#: weblate/html/i18n.html:90
msgid "Javanese"
msgstr "яванская"

#: weblate/html/i18n.html:91
msgid "Kannada"
msgstr "канада"

#: weblate/html/i18n.html:92
msgid "Kashubian"
msgstr "кашубская"

#: weblate/html/i18n.html:93
msgid "Kazakh"
msgstr "казахская"

#: weblate/html/i18n.html:94
msgid "Kirghiz"
msgstr "кіргізская"

#: weblate/html/i18n.html:95
msgid "Kinyarwanda"
msgstr ""

#: weblate/html/i18n.html:96
msgid "Klingon"
msgstr "Клінганская"

#: weblate/html/i18n.html:97
msgid "Klingon (pIqaD)"
msgstr "Клінганская (pIqaD)"

#: weblate/html/i18n.html:98
msgid "Korean"
msgstr "карэйская"

#: weblate/html/i18n.html:99
msgid "Kurdish"
msgstr "курдская"

#: weblate/html/i18n.html:100
msgid "Kurdish Sorani"
msgstr "курдская сарані"

#: weblate/html/i18n.html:101
msgid "Kyrgyz"
msgstr "кіргызская"

#: weblate/html/i18n.html:102
msgid "Lao"
msgstr "лаоская"

#: weblate/html/i18n.html:103
msgid "Latvian"
msgstr "латышская"

#: weblate/html/i18n.html:104
msgid "Limburgish"
msgstr "лімбургская"

#: weblate/html/i18n.html:105
msgid "Lingala"
msgstr "лінгала"

#: weblate/html/i18n.html:106
msgid "Lithuanian"
msgstr "літоўская"

#: weblate/html/i18n.html:107
msgid "Lojban"
msgstr ""

#: weblate/html/i18n.html:108
msgid "Luxembourgish"
msgstr "люксембургская"

#: weblate/html/i18n.html:109
msgid "Macedonian"
msgstr "македонская"

#: weblate/html/i18n.html:110
msgid "Maithili"
msgstr "майтхілі"

#: weblate/html/i18n.html:111
msgid "Malagasy"
msgstr "малагасійская"

#: weblate/html/i18n.html:112
msgid "Malay"
msgstr "малайская"

#: weblate/html/i18n.html:113
msgid "Malayalam"
msgstr "малаялам"

#: weblate/html/i18n.html:114
msgid "Maltese"
msgstr "мальтыйская"

#: weblate/html/i18n.html:115
msgid "Mandinka"
msgstr ""

#: weblate/html/i18n.html:116
msgid "Manipuri"
msgstr ""

#: weblate/html/i18n.html:117
msgid "Maori"
msgstr "маары"

#: weblate/html/i18n.html:118
msgid "Mapudungun"
msgstr "мапудунгун"

#: weblate/html/i18n.html:119
msgid "Marathi"
msgstr "маратхі"

#: weblate/html/i18n.html:120
msgid "Mongolian"
msgstr "мангольская"

#: weblate/html/i18n.html:121
msgid "Morisyen"
msgstr "маўрыкійская"

#: weblate/html/i18n.html:122
msgid "N'Ko"
msgstr "Нко"

#: weblate/html/i18n.html:123
msgid "Nahuatl languages"
msgstr "ацтэкская"

#: weblate/html/i18n.html:124
msgid "Neapolitan"
msgstr "неапалітанская"

#: weblate/html/i18n.html:125
msgid "Nepali"
msgstr "непальская"

#: weblate/html/i18n.html:126
msgid "Northern Sami"
msgstr ""

#: weblate/html/i18n.html:127
#, fuzzy
#| msgid "Norwegian Bokmål"
msgid "Norwegian (old code)"
msgstr "нарвежская (букмал)"

#: weblate/html/i18n.html:128
msgid "Norwegian Bokmål"
msgstr "нарвежская (букмал)"

#: weblate/html/i18n.html:129
msgid "Norwegian Nynorsk"
msgstr "нарвежская (нюнашк)"

#: weblate/html/i18n.html:130
msgid "Occitan"
msgstr "аксітанская"

#: weblate/html/i18n.html:131
msgid "Oriya"
msgstr "орыя"

#: weblate/html/i18n.html:132
msgid "Papiamento"
msgstr "пап'ямента"

#: weblate/html/i18n.html:133
msgid "Pedi"
msgstr "паўночны сота"

#: weblate/html/i18n.html:134
msgid "Persian"
msgstr "персідская"

#: weblate/html/i18n.html:135
msgid "Piemontese"
msgstr "п'емонтская"

#: weblate/html/i18n.html:136
msgid "Polish"
msgstr "польская"

#: weblate/html/i18n.html:137
msgid "Portuguese"
msgstr "партугальская"

#: weblate/html/i18n.html:138
msgid "Portuguese (Brazil)"
msgstr "партугальская (Бразілія)"

#: weblate/html/i18n.html:139
msgid "Portuguese (Portugal)"
msgstr "партугальская (Партугалія)"

#: weblate/html/i18n.html:140
msgid "Punjabi"
msgstr "панджабі"

#: weblate/html/i18n.html:141
msgid "Pushto"
msgstr "пушту"

#: weblate/html/i18n.html:142
msgid "Romanian"
msgstr "румынская"

#: weblate/html/i18n.html:143
msgid "Romansh"
msgstr "рэтараманская"

#: weblate/html/i18n.html:144
msgid "Russian"
msgstr "расійская"

#: weblate/html/i18n.html:145
msgid "Santali"
msgstr ""

#: weblate/html/i18n.html:146
msgid "Sardinian"
msgstr "сардзінская"

#: weblate/html/i18n.html:147
msgid "Scots"
msgstr "шатландская"

#: weblate/html/i18n.html:148
msgid "Serbian"
msgstr "сербская"

#: weblate/html/i18n.html:149
msgid "Serbian (cyrillic)"
msgstr "сербская (кірыліца)"

#: weblate/html/i18n.html:150
msgid "Serbian (latin)"
msgstr "сербская (лацінка)"

#: weblate/html/i18n.html:151
msgid "Simplified Chinese"
msgstr "спрошчаная кітайская"

#: weblate/html/i18n.html:152
msgid "Sindhi"
msgstr ""

#: weblate/html/i18n.html:153
msgid "Sinhala"
msgstr "сінгальская"

#: weblate/html/i18n.html:154
msgid "Slovak"
msgstr "славацкая"

#: weblate/html/i18n.html:155
msgid "Slovenian"
msgstr "славенская"

#: weblate/html/i18n.html:156
msgid "Somali"
msgstr "самалійская"

#: weblate/html/i18n.html:157
msgid "Songhai languages"
msgstr "сангайская"

#: weblate/html/i18n.html:158
msgid "Sotho"
msgstr "сота (паўднёвы)"

#: weblate/html/i18n.html:159
msgid "Spanish"
msgstr "гішпанская"

#: weblate/html/i18n.html:160
msgid "Sundanese"
msgstr "сунданская"

#: weblate/html/i18n.html:161
msgid "Swahili"
msgstr "суахілі"

#: weblate/html/i18n.html:162
msgid "Swedish"
msgstr "шведская"

#: weblate/html/i18n.html:163
msgid "Tagalog"
msgstr "тагальская"

#: weblate/html/i18n.html:164
msgid "Tajik"
msgstr "таджыкская"

#: weblate/html/i18n.html:165
msgid "Tamil"
msgstr "тамільская"

#: weblate/html/i18n.html:166
msgid "Tatar"
msgstr "татарская"

#: weblate/html/i18n.html:167
msgid "Telugu"
msgstr "тэлугу"

#: weblate/html/i18n.html:168
msgid "Thai"
msgstr "тайская"

#: weblate/html/i18n.html:169
msgid "Tibetan"
msgstr "тыбецкая"

#: weblate/html/i18n.html:170
msgid "Tigrinya"
msgstr "тыгрын'я"

#: weblate/html/i18n.html:171
msgid "Traditional Chinese"
msgstr "традыцыйная кітайская"

#: weblate/html/i18n.html:172
msgid "Turkish"
msgstr "турэцкая"

#: weblate/html/i18n.html:173
msgid "Turkmen"
msgstr "туркменская"

#: weblate/html/i18n.html:174
msgid "Uighur"
msgstr "уйгурская"

#: weblate/html/i18n.html:175
msgid "Ukrainian"
msgstr "украінская"

#: weblate/html/i18n.html:176
msgid "Urdu"
msgstr "урду"

#: weblate/html/i18n.html:177
msgid "Uzbek"
msgstr "узбекская"

#: weblate/html/i18n.html:178
msgid "Uzbek (latin)"
msgstr "узбекская (лацінка)"

#: weblate/html/i18n.html:179
msgid "Valencian"
msgstr "валенсійская"

#: weblate/html/i18n.html:180
msgid "Venda"
msgstr "венда"

#: weblate/html/i18n.html:181
msgid "Vietnamese"
msgstr "в'етнамская"

#: weblate/html/i18n.html:182
msgid "Walloon"
msgstr "валонская"

#: weblate/html/i18n.html:183
msgid "Welsh"
msgstr "валійская"

#: weblate/html/i18n.html:184
msgid "West Flemish"
msgstr "заходнефламандская"

#: weblate/html/i18n.html:185
msgid "Wolof"
msgstr "валоф"

#: weblate/html/i18n.html:186
msgid "Yakut"
msgstr "якуцкая"

#: weblate/html/i18n.html:187
msgid "Yoruba"
msgstr "ёруба"

#: weblate/html/i18n.html:188
msgid "Zulu"
msgstr "зулу"

#: weblate/html/index.html:11
#, python-format
msgid "This site runs <a href=\"%(weblate_url)s\">Weblate</a> demo server."
msgstr "Працуе на дэма-серверы <a href=\"%(weblate_url)s\">Weblate</a>."

#: weblate/html/index.html:13
#, python-format
msgid ""
"This site runs <a href=\"%(weblate_url)s\">Weblate</a> for translating the "
"software projects listed below."
msgstr ""
"<a href=\"%(weblate_url)s\">Weblate</a> забяспечвае перакладніцкую працу над "
"ніжпаданымі праектамі."

#: weblate/html/index.html:15
msgid ""
"You need to be logged in for translating, otherwise you can only make "
"suggestions."
msgstr ""
"Трэба ўвайсці для таго, каб перакладаць. Іначай, можна толькі рабіць "
"прапановы."

#: weblate/html/index.html:32 weblate/html/search-form.html:6
#: weblate/html/search-form.html.py:11 weblate/html/search.html:7
#: weblate/html/translate.html:125 weblate/html/translate.html.py:230
#: weblate/html/translate.html:235 weblate/html/translate.html.py:296
#: weblate/html/translation.html:22 weblate/html/translation.html.py:222
#: weblate/html/translation.html:227
msgid "Search"
msgstr "Пошук"

#: weblate/html/index.html:34 weblate/html/index.html.py:114
#: weblate/html/language.html:16 weblate/html/language.html.py:40
#: weblate/html/project.html:18 weblate/html/project.html.py:128
#: weblate/html/subproject.html:21 weblate/html/subproject.html.py:119
#: weblate/html/translation.html:24 weblate/html/translation.html.py:329
msgid "Activity"
msgstr "Актыўнасць"

#: weblate/html/index.html:38 weblate/html/project.html:21
#: weblate/html/subproject.html:24 weblate/html/translation.html:42
msgid "Tools"
msgstr "Інструменты"

#: weblate/html/index.html:41
msgid "Languages summary"
msgstr "Спіс моў"

#: weblate/html/index.html:42
msgid "Checks overview"
msgstr "Агляд праверак"

#: weblate/html/index.html:44 weblate/html/share.html:14
msgid "Widgets"
msgstr "Віджэты"

#: weblate/html/index.html:60
msgid ""
"Choose your languages in the preferences and you will get here overview of "
"translations in them."
msgstr ""

#: weblate/html/index.html:64
#, fuzzy
#| msgid "Share your translation"
msgid "Manage your translations"
msgstr "Распаўсюдзіць пераклад"

#: weblate/html/index.html:80 weblate/html/index.html.py:132
#: weblate/html/languages.html:16 weblate/html/list-translations.html:9
#: weblate/html/project.html:64 weblate/html/translation.html:277
msgid "Translated"
msgstr "Перакладзена"

#: weblate/html/index.html:116 weblate/html/language.html:42
#: weblate/html/project.html:130 weblate/html/project.html.py:141
#: weblate/html/subproject.html:121 weblate/html/subproject.html.py:132
#: weblate/html/translate.html:242 weblate/html/translation.html:187
#: weblate/html/translation.html.py:331 weblate/trans/forms.py:86
msgid "Loading…"
<<<<<<< HEAD
msgstr ""
=======
msgstr "Загрузка…"
>>>>>>> 6e9f1723

#: weblate/html/index.html:126
msgid "Most active translators"
msgstr "Найбольш актыўныя перакладчыкі"

#: weblate/html/index.html:131 weblate/html/index.html.py:155
#: weblate/html/last-changes.html:15
msgid "User"
msgstr "Карыстальнік"

#: weblate/html/index.html:150
msgid "Most active suggesters"
msgstr "Найбольш актыўныя дарадчыкі"

#: weblate/html/index.html:156
msgid "Suggested"
msgstr "Прапанавана"

#: weblate/html/js/detail.html:49
msgid "User comments"
msgstr "Карыстальніцкія каментары"

#: weblate/html/js/git-status.html:8
msgid "Commit pending changes"
msgstr "Запісаць чаргу зменаў"

#: weblate/html/js/git-status.html:8
msgid "Commit"
msgstr "Запісаць"

#: weblate/html/js/git-status.html:9
msgid "Pull changes from remote repository"
msgstr "Сцягнуць змены з аддаленага рэпазіторыя"

#: weblate/html/js/git-status.html:9
msgid "Pull"
msgstr "Сцягнуць"

#: weblate/html/js/git-status.html:10
msgid "Push changes to remote repository"
msgstr "Адаслаць змены ў аддалены рэпазіторый"

#: weblate/html/js/git-status.html:10
msgid "Push"
msgstr "Адаслаць"

#: weblate/html/js/git-status.html:12
msgid "Reset all changes in local repository"
msgstr "Скінуць усе змены ў лакальным рэпазіторыі"

#: weblate/html/js/git-status.html:12
msgid "Reset"
msgstr "Скінуць"

#: weblate/html/js/git-status.html:16
msgid "Allow changes in the repository"
msgstr "Дазволіць змены ў рэпазіторыі"

#: weblate/html/js/git-status.html:16 weblate/html/translation.html:207
msgid "Unlock"
msgstr "Разблакіраваць"

#: weblate/html/js/git-status.html:18
msgid "Prevent any changes in the repository"
msgstr "Прадухіліць любыя змены ў рэпазіторыі"

#: weblate/html/js/git-status.html:18 weblate/html/translation.html:209
msgid "Lock"
msgstr "Блакіраваць"

#: weblate/html/js/git-status.html:24
msgid "There are some not committed changes!"
msgstr "У рэпазіторыі ёсць колькі незапісаных зменаў!"

#: weblate/html/js/git-status.html:27
msgid "Remote Git repository needs to be merged!"
msgstr "Аддалены Git-рэпазіторый вымагае зліцця зменаў!"

#: weblate/html/js/git-status.html:30
msgid "There are some new commits in local Git repository!"
msgstr "У лакальным рэпазіторыі ёсць новыя рэвізіі!"

#: weblate/html/js/git-status.html:38
msgid "Last remote commit:"
msgstr "Апошняя аддаленая рэвізія:"

#: weblate/html/js/git-status.html:45 weblate/html/mail/merge_failure.html:31
#: weblate/html/mail/merge_failure.txt:13
msgid "Git repository with Weblate translations:"
msgstr "Git-рэпазіторый з перакладам Weblate:"

#: weblate/html/js/git-status.html:57
msgid "Details"
msgstr "Падрабязнасці"

#: weblate/html/language.html:14 weblate/html/project.html:16
#: weblate/html/subproject.html:19 weblate/html/translation.html:21
#, fuzzy
#| msgid "review"
msgid "Overview"
msgstr "праглядзець"

#: weblate/html/language.html:17 weblate/html/language.html.py:49
#: weblate/html/project.html:99
msgid "Glossaries"
msgstr "Гласарыі"

#: weblate/html/language.html:58
msgid "There are no glossaries defined for this language."
msgstr ""

#: weblate/html/last-changes.html:14
msgid "When"
msgstr "Калі"

#: weblate/html/last-changes.html:32
msgid "Revert to this translation"
msgstr "Вярнуць да гэтага перакладу"

#: weblate/html/last-changes.html:32
msgid "Revert"
msgstr "Вярнуць"

#: weblate/html/last-changes.html:38
msgid "No recent activity has been recorded."
msgstr "Нядаўняй актыўнасці не зафіксавана."

#: weblate/html/last-changes.html:40
msgid "No matching activity has been found."
msgstr "Адпаведнай актыўнасці не знойдзена."

#: weblate/html/last-changes.html:50
msgid "Browse changes"
msgstr "Праглядзець змены"

#: weblate/html/last-changes.html:53
msgid "Follow using RSS"
msgstr ""

#: weblate/html/legend.html:5 weblate/html/progress.html:5
#, fuzzy
#| msgid "Your translations"
msgid "Good translations"
msgstr "Вашыя пераклады"

#: weblate/html/legend.html:8 weblate/html/progress.html:11
#, fuzzy
#| msgid "Strings with any failing checks"
msgid "Translations with failing checks"
msgstr "Радкі зь няпройдзенымі праверкамі"

#: weblate/html/legend.html:11 weblate/html/progress.html:8
#, fuzzy
#| msgid "Your translations"
msgid "Fuzzy translations"
msgstr "Вашыя пераклады"

#: weblate/html/list-checks.html:6
#, python-format
msgid "Ignore: %(check)s"
msgstr "Ігнараваць: %(check)s"

#: weblate/html/list-comments.html:10
#, fuzzy
#| msgid "Translation completed"
msgid "Translation comment"
msgstr "Пераклад скончаны"

#: weblate/html/list-comments.html:12
#, fuzzy
#| msgid "Source string:"
msgid "Source string comment"
msgstr "Ключ:"

#: weblate/html/list-translations.html:10
msgctxt "Number of translated words"
msgid "Words"
msgstr "Слоў"

#: weblate/html/list-translations.html:11
msgctxt "Number of fuzzy strings"
msgid "Fuzzy"
msgstr "Недакладных"

#: weblate/html/list-translations.html:12
msgctxt "Number of failing checks"
msgid "Checks"
msgstr "Праверак"

#: weblate/html/list-translations.html:13
msgctxt "Number of suggestions"
msgid "Suggestions"
msgstr "Прапаноў"

#: weblate/html/list-translations.html:24
#, python-format
msgid "%(words)s word to translate!"
msgid_plural "%(words)s words to translate!"
msgstr[0] "Перакласці %(words)s слова!"
msgstr[1] "Перакласці %(words)s слоў!"
msgstr[2] "Перакласці %(words)s словы!"

#: weblate/html/list-translations.html:27
#, python-format
msgid "There is %(count)s fuzzy string."
msgid_plural "There are %(count)s fuzzy strings."
msgstr[0] "У перакладзе %(count)s няпэўны радок."
msgstr[1] "У перакладзе %(count)s няпэўныя радкі."
msgstr[2] "У перакладзе %(count)s няпэўных радкоў."

#: weblate/html/list-translations.html:36
#, python-format
msgid "There is %(count)s failing check."
msgid_plural "There are %(count)s failing checks."
msgstr[0] "У перакладзе %(count)s няпройдзеная праверка."
msgstr[1] "У перакладзе %(count)s няпройдзеныя праверкі."
msgstr[2] "У перакладзе %(count)s няпройдзеных правераў."

#: weblate/html/list-translations.html:45
#, python-format
msgid "There is %(count)s suggestion."
msgid_plural "There are %(count)s suggestions."
msgstr[0] "У перакладзе %(count)s прапанова."
msgstr[1] "У перакладзе %(count)s прапановы."
msgstr[2] "У перакладзе %(count)s прапановаў."

#: weblate/html/list-translations.html:54
#, python-format
msgid "There is %(count)s not translated string."
msgid_plural "There are %(count)s not translated strings."
msgstr[0] "У перакладзе %(count)s неперакладзены радок."
msgstr[1] "У перакладзе %(count)s неперакладзеныя радкі."
msgstr[2] "У перакладзе %(count)s неперакладзеных радкоў."

#: weblate/html/list-translations.html:54 weblate/html/translate.html:51
#: weblate/html/zen.html:21
msgid "Translate"
msgstr "Перакласці"

#: weblate/html/mail/activation.html:8 weblate/html/mail/activation.txt:1
#: weblate/html/mail/changed_translation.html:8
#: weblate/html/mail/changed_translation.txt:1
#: weblate/html/mail/merge_failure.html:8
#: weblate/html/mail/merge_failure.txt:1 weblate/html/mail/new_comment.html:8
#: weblate/html/mail/new_comment.txt:1
#: weblate/html/mail/new_contributor.html:8
#: weblate/html/mail/new_contributor.txt:1
#: weblate/html/mail/new_language.html:8 weblate/html/mail/new_language.txt:1
#: weblate/html/mail/new_string.html:8 weblate/html/mail/new_string.txt:1
#: weblate/html/mail/new_suggestion.html:8
#: weblate/html/mail/new_suggestion.txt:1
#: weblate/html/mail/new_translation.html:8
#: weblate/html/mail/new_translation.txt:1
msgid "Hi,"
msgstr "Вітаем,"

#: weblate/html/mail/activation.html:12 weblate/html/mail/activation.txt:3
#, python-format
msgid ""
"This is an automatic email to help you complete your registration with "
"%(site_title)s."
msgstr ""
"Гэта аўтаматычны ліст для пацверджання рэгістрацыі на сайце %(site_title)s."

#: weblate/html/mail/activation.html:16 weblate/html/mail/activation.txt:5
msgid ""
"Please open the following link in your web browser. If the link is split "
"over several lines, you may need to copy it in the address bar."
msgstr ""
"Калі ласка, адчыніце наступную спасылку ў браўзары. Калі спасылка мае "
"пераносы, паспрабуйце скапіяваць яе у адрасны радок."

#: weblate/html/mail/activation.html:24 weblate/html/mail/activation.txt:9
msgid "If there is a problem with your registration, please contact us:"
msgstr "Пры ўзнікненні праблем з рэгістрацыяй вазьміце з намі кантакт:"

#: weblate/html/mail/activation_subject.txt:1
#, python-format
msgid "Your registration on %(site_title)s"
msgstr "Вашая рэгістрацыя на %(site_title)s"

#: weblate/html/mail/base.html:31 weblate/html/mail/signature.txt:2
msgid "Sent by Weblate translation system"
msgstr "Даслана сістэмай перакладаў Weblate"

#: weblate/html/mail/base.html:33
msgid "Change subscription settings"
msgstr ""

#: weblate/html/mail/changed_translation.html:12
#: weblate/html/mail/changed_translation.txt:3
#, python-format
msgid ""
"there has been a change in translation on %(translation)s at %(site_title)s."
msgstr "у перакладзе %(translation)s на %(site_title)s быў зменен радок."

#: weblate/html/mail/changed_translation.html:19
#: weblate/html/mail/changed_translation.txt:5
#: weblate/html/mail/new_comment.html:18 weblate/html/mail/new_comment.txt:5
#: weblate/html/mail/new_suggestion.html:19
#: weblate/html/mail/new_suggestion.txt:5
#: weblate/html/mail/new_translation.html:19
#: weblate/html/mail/new_translation.txt:5
msgid "Source string:"
msgstr "Ключ:"

#: weblate/html/mail/changed_translation.html:29
#: weblate/html/mail/changed_translation.txt:9
#: weblate/html/mail/new_translation.html:29
#: weblate/html/mail/new_translation.txt:9
msgid "Translation:"
msgstr "Пераклад:"

#: weblate/html/mail/changed_translation.html:39
#: weblate/html/mail/new_suggestion.html:40
msgid "Translation change:"
msgstr "Змена ў перакладзе:"

#: weblate/html/mail/changed_translation.html:49
#: weblate/html/mail/changed_translation.txt:17
#: weblate/html/mail/new_comment.html:39 weblate/html/mail/new_comment.txt:13
#: weblate/html/mail/new_translation.html:39
#: weblate/html/mail/new_translation.txt:15
msgid "You can edit this string at:"
msgstr "Гэты радок можна рэдагаваць на:"

#: weblate/html/mail/changed_translation.txt:13
msgid "Previous translation:"
msgstr "Папярэдні пераклад:"

#: weblate/html/mail/changed_translation_subject.txt:1
#, python-format
msgid "Changed translation in %(translation)s"
msgstr "Змена перакладу ў %(translation)s"

#: weblate/html/mail/footer.html:4 weblate/html/mail/footer.txt:1
msgid "Translation summary:"
msgstr "Апісанне перакладу:"

#: weblate/html/mail/footer.html:8 weblate/html/mail/footer.txt:3
msgid "Total strings:"
msgstr "Усяго радкоў:"

#: weblate/html/mail/footer.html:11 weblate/html/mail/footer.txt:4
msgid "Translated strings:"
msgstr "Перакладзена радкоў:"

#: weblate/html/mail/footer.html:14 weblate/html/mail/footer.txt:5
msgid "Fuzzy strings:"
msgstr "Няпэўных радкоў:"

#: weblate/html/mail/footer.html:18
#, python-format
msgid ""
"You can translate at <a href=\"%(translation_url)s\">%(translation_url)s</a>"
msgstr ""
"Перакладаць можна на <a href=\"%(translation_url)s\">%(translation_url)s</a>"

#: weblate/html/mail/footer.txt:7
#, python-format
msgid "You can translate at %(translation_url)s"
msgstr "Перакладаць можна на %(translation_url)s"

#: weblate/html/mail/merge_failure.html:12
#: weblate/html/mail/merge_failure.txt:3
#, python-format
msgid "there has been a merge failure on %(subproject)s at %(site_title)s."
msgstr "у перакладзе %(subproject)s на %(site_title)s адбылася памылка зліцця."

#: weblate/html/mail/merge_failure.html:16
msgid "Error message"
msgstr "Паведамленне пра памылку"

#: weblate/html/mail/merge_failure.html:22
msgid "Repository status"
msgstr "Стан рэпазіторыя"

#: weblate/html/mail/merge_failure.html:37
#: weblate/html/mail/merge_failure.txt:17
msgid "Check our FAQ for information how to resolve this."
msgstr ""
"У часта задаваных пытаннях ёсць інструкцыя па вырашэнні гэтай сітуацыі."

#: weblate/html/mail/merge_failure.txt:5
msgid "Error message:"
msgstr "Паведамленне пра памылку:"

#: weblate/html/mail/merge_failure.txt:9
msgid "Repository status:"
msgstr "Стан рэпазіторыя:"

#: weblate/html/mail/merge_failure_subject.txt:1
#, python-format
msgid "Merge failure in %(subproject)s"
msgstr "Зліццё не ўдалося ў %(subproject)s"

#: weblate/html/mail/new_comment.html:12 weblate/html/mail/new_comment.txt:3
#, python-format
msgid "there has been a new comment on %(subproject)s at %(site_title)s."
msgstr ""
"у перакладзе %(subproject)s на %(site_title)s быў даданы новы каментарый."

#: weblate/html/mail/new_comment.html:29 weblate/html/mail/new_comment.txt:9
msgid "Comment:"
msgstr "Каментарый:"

#: weblate/html/mail/new_comment_subject.txt:1
#, python-format
msgid "New comment in %(subproject)s"
msgstr "Новы каментарый у %(subproject)s"

#: weblate/html/mail/new_contributor.html:12
#: weblate/html/mail/new_contributor.txt:3
#, python-format
msgid ""
"%(username)s has just made a first contribution on %(translation)s at "
"%(site_title)s."
msgstr ""
"да перакладу %(translation)s на %(site_title)s толькі што быў зроблены першы "
"ўнёсак ад %(username)s."

#: weblate/html/mail/new_contributor_subject.txt:1
#, python-format
msgid "New contributor in %(translation)s"
msgstr "Новы дарадца ў %(translation)s"

#: weblate/html/mail/new_language.html:12 weblate/html/mail/new_language.txt:3
#, python-format
msgid ""
"there has been a request for new language on %(translation)s at "
"%(site_title)s."
msgstr ""
"у перакладзе %(translation)s на %(site_title)s была запытаная новая мова."

#: weblate/html/mail/new_language.html:19 weblate/html/mail/new_language.txt:5
msgid "Requested language:"
msgstr "Запытаная мова:"

#: weblate/html/mail/new_language.html:30 weblate/html/mail/new_language.txt:9
msgid "Requesting user:"
msgstr "Карыстальнік:"

#: weblate/html/mail/new_language_subject.txt:1
#, python-format
msgid "New language request in %(translation)s"
msgstr "Запытанне новай мовы ў %(translation)s"

#: weblate/html/mail/new_string.html:12 weblate/html/mail/new_string.txt:3
#, python-format
msgid ""
"there are new strings to translate on %(translation)s at %(site_title)s."
msgstr ""
"у перакладзе %(translation)s на %(site_title)s з'явіліся новыя радкі на "
"пераклад."

#: weblate/html/mail/new_string_subject.txt:1
#, python-format
msgid "New string to translate in %(translation)s"
msgstr "Новы радок на пераклад у %(translation)s"

#: weblate/html/mail/new_suggestion.html:12
#: weblate/html/mail/new_suggestion.txt:3
#, python-format
msgid ""
"there is a new suggestion to evaluate on %(translation)s at %(site_title)s."
msgstr ""
"у перакладзе %(translation)s на %(site_title)s з'явілася новая прапанова на "
"разгляд."

#: weblate/html/mail/new_suggestion.html:29
#: weblate/html/mail/new_suggestion.txt:9
msgid "Suggestion:"
msgstr "Прапанова:"

#: weblate/html/mail/new_suggestion.html:51
#: weblate/html/mail/new_suggestion.txt:13
msgid "You can review it at:"
msgstr "Праглядзець можна на:"

#: weblate/html/mail/new_suggestion_subject.txt:1
#, python-format
msgid "New suggestion in %(translation)s"
msgstr "Новая прапанова ў %(translation)s"

#: weblate/html/mail/new_translation.html:12
#: weblate/html/mail/new_translation.txt:3
#, python-format
msgid "there has been a new translation on %(translation)s at %(site_title)s."
msgstr ""
"у перакладзе %(translation)s на %(site_title)s быў перакладзены новы радок."

#: weblate/html/mail/new_translation.txt:13
msgid "Previously not translated"
msgstr "Дагэтуль не перакладалася"

#: weblate/html/mail/new_translation_subject.txt:1
#, python-format
msgid "New translation in %(translation)s"
msgstr "Новы пераклад у %(translation)s"

#: weblate/html/mail/signature.txt:4
msgid "Change subscription settings:"
msgstr ""

#: weblate/html/mail/signature.txt:5
msgid "More information about Weblate can be found at http://weblate.org/"
msgstr "Дадатковую інфармацыю пра Weblate можна знайсці на http://weblate.org/"

#: weblate/html/paginator.html:6 weblate/html/translate.html:38
#, python-format
msgid "%(position)s / %(total)s"
msgstr "%(position)s / %(total)s"

#: weblate/html/project.html:24 weblate/html/subproject.html:27
#: weblate/html/translation.html:45
#, fuzzy
#| msgid "Data export"
msgid "Data exports"
msgstr "Экспарт звестак"

#: weblate/html/project.html:26 weblate/html/project.html.py:139
#: weblate/html/subproject.html:29 weblate/html/subproject.html.py:130
#: weblate/html/translation.html:48 weblate/html/translation.html.py:185
msgid "Git maintenance"
msgstr "Суправаджэнне Git-у"

#: weblate/html/project.html:28 weblate/html/source-review.html:25
#: weblate/html/translate.html:397 weblate/trans/views/checks.py:65
msgid "Failing checks"
msgstr "Няпройдзеныя праверкі"

#: weblate/html/project.html:35 weblate/html/subproject.html:37
#: weblate/html/translation.html:58
msgid "Share"
msgstr "Падзяліцца"

#: weblate/html/project.html:39 weblate/html/share.html:10
#: weblate/html/subproject.html:41 weblate/html/translation.html:62
msgid "Share on Facebook!"
msgstr "Падзяліцца цераз Facebook!"

#: weblate/html/project.html:40 weblate/html/share.html:11
#: weblate/html/subproject.html:42 weblate/html/translation.html:63
#, python-format
msgid "Translate %(object)s using %%23Weblate at %(share_url)s!"
msgstr "Перакладайце %(object)s пры дапамозе %%23Weblate на %(share_url)s!"

#: weblate/html/project.html:40 weblate/html/share.html:11
#: weblate/html/subproject.html:42 weblate/html/translation.html:63
msgid "Tweet this translation!"
msgstr "Затвітайце гэты пераклад!"

#: weblate/html/project.html:41 weblate/html/subproject.html:43
#: weblate/html/translation.html:64
#, fuzzy
#| msgid "Image widgets"
msgid "Status widgets"
msgstr "Віджэты-малюнкі"

#: weblate/html/project.html:57
#, fuzzy
#| msgid "source"
msgid "Resources"
msgstr "ключ"

#: weblate/html/project.html:63 weblate/html/translate.html:205
#, fuzzy
#| msgid "source"
msgid "Resource"
msgstr "ключ"

#: weblate/html/project.html:89 weblate/html/source.html:36
#: weblate/html/subproject.html:72 weblate/html/translation.html:115
msgid "Project Information"
msgstr "Інфармацыя аб праекце"

#: weblate/html/project.html:108
msgid "There are currently no glossaries defined for this project."
msgstr ""

#: weblate/html/project.html:112
msgid "Manage all glossaries"
msgstr "Кіраваць усімі гласарыямі"

#: weblate/html/project_info.html:9
#, fuzzy
#| msgid "Mailing list for translators:"
msgid "Mailing list for translators"
msgstr "Спіс рассылкі для перакладчыкаў:"

#: weblate/html/project_info.html:16
#, fuzzy
#| msgid "Instructions for translators:"
msgid "Instructions for translators"
msgstr "Інструкцыі для перакладчыкаў:"

#: weblate/html/project_info.html:23 weblate/trans/models/project.py:104
msgid "Translation license"
msgstr "Ліцэнзія перакладу"

#: weblate/html/search.html:34
msgid "No matching strings found!"
msgstr "Жаднага радка не знойдзена, што-б адпавядаў запытанню!"

#: weblate/html/share.html:7
msgid "Share your translation"
msgstr "Распаўсюдзіць пераклад"

#: weblate/html/share.html:27
#, python-format
msgid ""
"You can also promote this translation project using various <a href="
"\"%(widgets_url)s\">other possibilities</a>."
msgstr ""
"Інфармацыю пра праект перакладу можна распаўсюдзіць і <a href="
"\"%(widgets_url)s\">іншымі спосабамі</a>."

#: weblate/html/share.html:33
#, python-format
msgid ""
"Various <a href=\"%(data_url)s\">data exports</a> are available in machine "
"readable formats."
msgstr ""
"Даступны <a href=\"%(data_url)s\">экспарт звестак</a> у машынныя фарматы."

#: weblate/html/show-lock.html:6
msgid "This translation is currently locked for updates!"
msgstr "Пераклад зараз заблакаваны для абнаўленняў!"

#: weblate/html/source-review.html:10 weblate/html/source.html:8
#, fuzzy
#| msgid "Source string:"
msgid "source strings"
msgstr "Ключ:"

#: weblate/html/source-review.html:11
msgid "review"
msgstr "праглядзець"

#: weblate/html/source-review.html:24 weblate/trans/forms.py:626
msgid "Priority"
msgstr ""

#: weblate/html/source-review.html:40
msgid "Comment"
msgstr "Каментарый"

#: weblate/html/source-review.html:57
msgid "No matching source strings found!"
msgstr "Жаднага радка не знойдзена, што-б адпавядаў запытанню!"

#: weblate/html/source.html:19 weblate/html/translation.html:100
msgid "Strings to check"
msgstr "Радкі на праверку"

#: weblate/html/subproject.html:31
msgid "Source strings review"
msgstr "Прагляд ключоў"

#: weblate/html/subproject.html:58
msgid "Translations"
msgstr "Пераклады"

#: weblate/html/subproject.html:85 weblate/trans/models/changes.py:167
msgid "New translation"
msgstr "Новы пераклад"

#: weblate/html/subproject.html:88
#, python-format
msgid ""
"Should your language be missing, please follow <a href=\"%(url)s"
"\">translator instructions</a>."
msgstr ""
"Калі вашай мовы няма, калі ласка, пільнуйцеся <a href=\"%(url)s\">інструкцый "
"для перакладчыкаў</a>."

#: weblate/html/subproject.html:90
#, fuzzy
#| msgid "Please choose language into which you would like to translate."
msgid "Please choose the language into which you would like to translate."
msgstr "Калі ласка, выбярыце мову, на якую хочаце перакладаць."

#: weblate/html/subproject.html:95
msgid "Can not find your language in above list?"
msgstr "Не знайшлі сваю мову ў вышэйшым сьпісе?"

#: weblate/html/subproject.html:98
msgid "Start new translation"
msgstr "Пачаць новы пераклад"

#: weblate/html/subproject_info.html:16 weblate/trans/models/subproject.py:116
msgid "Git branch"
msgstr "Ветка Git"

#: weblate/html/subproject_info.html:28
#, fuzzy
#| msgid "Git repository with Weblate translations:"
msgid "Git repository with Weblate translations"
msgstr "Git-рэпазіторый з перакладам Weblate:"

#: weblate/html/trans/change_list.html:7 weblate/trans/views/changes.py:55
msgid "Changes"
msgstr "Змены"

#: weblate/html/translate.html:16
msgid "translate"
msgstr "пераклад"

#: weblate/html/translate.html:28
msgid "Edit in Zen mode"
msgstr "Рэдагаваць у ражыме Дзэн"

#: weblate/html/translate.html:28
msgid "Zen"
msgstr "Zen"

#: weblate/html/translate.html:32
msgid "First"
msgstr "Першая"

#: weblate/html/translate.html:33
msgid "Previous"
msgstr "Назад"

#: weblate/html/translate.html:36
#, fuzzy, python-format
#| msgid "Current filter: %(filter_name)s (%(filter_pos)s / %(filter_count)s)"
msgid "%(filter_name)s (%(filter_pos)s / %(filter_count)s)"
msgstr "Бягучы фільтар: %(filter_name)s (%(filter_pos)s / %(filter_count)s)"

#: weblate/html/translate.html:41
msgid "Next"
msgstr "Наперад"

#: weblate/html/translate.html:42
msgid "Last"
msgstr "Апошняя"

#: weblate/html/translate.html:65
msgid "Source change"
msgstr "Змена ключа"

#: weblate/html/translate.html:82
#, python-format
msgid ""
"<a href=\"%(login_url)s?next=%(translate_url)s\">Log in</a> for saving "
"translations."
msgstr ""
"Для захавання перакладу трэба <a href=\"%(login_url)s?next=%(translate_url)s"
"\">ўвайсці</a>."

#: weblate/html/translate.html:89
msgid "Suggest"
msgstr "Прапанаваць"

#: weblate/html/translate.html:91
msgid "No privileges for adding suggestions!"
msgstr "Бракуе правоў для дадання прапановы!"

#: weblate/html/translate.html:97
msgid "Commit message:"
msgstr "Апісанне рэвізіі:"

#: weblate/html/translate.html:100
msgid "Additional text to include in the commit message."
msgstr "Дадатковы тэкст, які дадаваць у паведамленні рэвізій."

#: weblate/html/translate.html:103
msgid ""
"You can leave this empty in most cases as Weblate generates basic commit "
"messages automatically."
msgstr ""
"Зазвычай ільга пакінуць парожным, бо Вэблате стварае рэвізыйныя паведамленні "
"аўтаматычна."

#: weblate/html/translate.html:112
msgid "Messages placed around this one"
msgstr "Радкі вакол бягучага"

#: weblate/html/translate.html:112 weblate/html/translate.html.py:133
msgid "Nearby messages"
msgstr "Вакольныя радкі"

#: weblate/html/translate.html:114 weblate/html/translate.html.py:159
#: weblate/html/translate.html:318
msgid "Suggestions"
msgstr "Прапановы"

#: weblate/html/translate.html:117 weblate/html/translate.html.py:201
#: weblate/html/translate.html:321
#, fuzzy
#| msgid "Your translations"
msgid "Other translations"
msgstr "Вашыя пераклады"

#: weblate/html/translate.html:120 weblate/html/translate.html.py:278
#: weblate/html/translate.html:325 weblate/html/unit-details.html:13
msgid "Comments"
msgstr "Каментарыі"

#: weblate/html/translate.html:123
msgid "Machine translation suggestions"
msgstr "Прапановы машыннага перакладу"

#: weblate/html/translate.html:123 weblate/html/translate.html.py:250
msgid "Machine translation"
msgstr "Машынны пераклад"

#: weblate/html/translate.html:126
msgid "List of recent changes done in Weblate"
msgstr "Спіс нядаўніх зменаў у Weblate"
<<<<<<< HEAD

#: weblate/html/translate.html:137 weblate/html/translate.html.py:205
msgid "State"
msgstr "Стан"

=======

#: weblate/html/translate.html:137 weblate/html/translate.html.py:205
msgid "State"
msgstr "Стан"

>>>>>>> 6e9f1723
#: weblate/html/translate.html:165
#, python-format
msgid "%(user)s has suggested"
msgstr ""

#: weblate/html/translate.html:167
msgid "Anonymous user has suggested"
msgstr ""

#: weblate/html/translate.html:173
#, fuzzy, python-format
#| msgid ", %(count)s vote"
#| msgid_plural ", %(count)s votes"
msgid "%(count)s vote"
msgid_plural "%(count)s votes"
msgstr[0] ", %(count)s голас"
msgstr[1] ", %(count)s галасы"
msgstr[2] ", %(count)s галасоў"

#: weblate/html/translate.html:178
msgid "+1 vote"
msgstr "+1 голас"

#: weblate/html/translate.html:179
msgid "-1 vote"
msgstr "-1 голас"

#: weblate/html/translate.html:183
msgid "Accept"
msgstr "Прыняць"

#: weblate/html/translate.html:215
msgid "Use this translation for all subprojects"
msgstr "Ужыць пераклад для ўсіх падпраектаў"

#: weblate/html/translate.html:215
msgid "Use this translation"
msgstr "Ужыць пераклад"

#: weblate/html/translate.html:259
msgid "Service"
msgstr "Служба"

#: weblate/html/translate.html:290 weblate/trans/forms.py:566
msgid "New comment"
msgstr "Новы каментарый"
<<<<<<< HEAD

#: weblate/html/translate.html:292
#, fuzzy
#| msgid ""
#| "You can share comments about source string for this translation with "
#| "other translators and developers."
msgid ""
"You can share comments about this string with other translators and "
"developers."
msgstr ""
"Каментарыямі пра ключы ў гэтым перакладзе можна дзяліцца з іншымі "
"перакладчыкамі і распрацоўнікамі."

#: weblate/html/translate.html:315
#, fuzzy
#| msgid "Strings to check"
msgid "Things to check"
msgstr "Радкі на праверку"

#: weblate/html/translate.html:333
msgid "Glossary"
msgstr "Гласарый"

#: weblate/html/translate.html:351
msgid "Copy word to translation"
msgstr "Скапіраваць слова ў пераклад"

#: weblate/html/translate.html:351 weblate/trans/forms.py:87
msgid "Copy"
msgstr "Капіяваць"

#: weblate/html/translate.html:359
#, fuzzy
#| msgid "No related strings found in dictionary."
msgid "No related strings were found in the glossary."
msgstr "Адпаведных слоў у слоўніку не знойдзена."

#: weblate/html/translate.html:363
msgid "Manage glossary"
msgstr "Кіраваць гласарыем"

#: weblate/html/translate.html:368
#, fuzzy
#| msgid "More information"
msgid "Source information"
msgstr "Падрабязней"

#: weblate/html/translate.html:373
msgid "Context"
msgstr "Кантэкст"

#: weblate/html/translate.html:381
msgid "Flags"
msgstr "Пазнакі"

#: weblate/html/translate.html:389
#, fuzzy
#| msgid "Strings to review"
msgid "String priority"
msgstr "Радкі на прагляд"

#: weblate/html/translation.html:28
msgid "Files"
msgstr "Файлы"

#: weblate/html/translation.html:31
#, fuzzy
#| msgid "Optional short summary of license used for translations."
msgid "Download for an offline translation."
msgstr "Неабавязковая сціслая вытрымка з ліцэнзіі перакладу."

#: weblate/html/translation.html:31
msgid "Download source file"
msgstr ""

#: weblate/html/translation.html:33
msgid "Download for using within an application."
msgstr ""

#: weblate/html/translation.html:33
#, fuzzy
#| msgid "Copy word to translation"
msgid "Download compiled translation"
msgstr "Скапіраваць слова ў пераклад"

#: weblate/html/translation.html:36
#, fuzzy
#| msgid "Your translations"
msgid "Upload translation"
msgstr "Вашыя пераклады"

#: weblate/html/translation.html:46 weblate/html/translation.html.py:196
msgid "Locking"
msgstr "Блакіраванне"

#: weblate/html/translation.html:51 weblate/html/translation.html.py:142
#: weblate/trans/models/changes.py:170
msgid "Automatic translation"
msgstr "Аўтаматычны пераклад"

#: weblate/html/translation.html:78 weblate/html/widgets.html:60
#: weblate/html/widgets.html.py:68 weblate/html/widgets.html:75
#: weblate/html/widgets.html.py:83
msgid "Translation status"
msgstr "Стан пераклада"

#: weblate/html/translation.html:83 weblate/html/translation.html.py:265
#: weblate/html/translation_info.html:9
msgid "Strings"
msgstr "Радкі"

#: weblate/html/translation.html:144
#, fuzzy
#| msgid ""
#| "Automatic translation takes existing translations in this project and "
#| "applies it to the current subproject. It can be used to push translations "
#| "to a different branch, to fix inconsistent translations or to translate "
#| "new subproject using translation memory."
msgid ""
"Automatic translation takes existing translations in this project and "
"applies it to the current resource. It can be used to push translations to a "
"different branch, to fix inconsistent translations or to translate new "
"resource using translation memory."
msgstr ""
"Аўтаматычны пераклад бярэ існыя пераклады ў праекце і дастасоўвае іх да "
"бягучага падпраекта. Пры гэтым можна адсылаць пераклады ў іншую ветку, каб "
"паправіць неадпаведныя пераклады альбо перакласці новы падпраект пры "
"дапамозе памяці пераклада."

=======

#: weblate/html/translate.html:292
#, fuzzy
#| msgid ""
#| "You can share comments about source string for this translation with "
#| "other translators and developers."
msgid ""
"You can share comments about this string with other translators and "
"developers."
msgstr ""
"Каментарыямі пра ключы ў гэтым перакладзе можна дзяліцца з іншымі "
"перакладчыкамі і распрацоўнікамі."

#: weblate/html/translate.html:315
#, fuzzy
#| msgid "Strings to check"
msgid "Things to check"
msgstr "Радкі на праверку"

#: weblate/html/translate.html:333
msgid "Glossary"
msgstr "Гласарый"

#: weblate/html/translate.html:351
msgid "Copy word to translation"
msgstr "Скапіраваць слова ў пераклад"

#: weblate/html/translate.html:351 weblate/trans/forms.py:87
msgid "Copy"
msgstr "Капіяваць"

#: weblate/html/translate.html:359
#, fuzzy
#| msgid "No related strings found in dictionary."
msgid "No related strings were found in the glossary."
msgstr "Адпаведных слоў у слоўніку не знойдзена."

#: weblate/html/translate.html:363
msgid "Manage glossary"
msgstr "Кіраваць гласарыем"

#: weblate/html/translate.html:368
#, fuzzy
#| msgid "More information"
msgid "Source information"
msgstr "Падрабязней"

#: weblate/html/translate.html:373
msgid "Context"
msgstr "Кантэкст"

#: weblate/html/translate.html:381
msgid "Flags"
msgstr "Пазнакі"

#: weblate/html/translate.html:389
#, fuzzy
#| msgid "Strings to review"
msgid "String priority"
msgstr "Радкі на прагляд"

#: weblate/html/translation.html:28
msgid "Files"
msgstr "Файлы"

#: weblate/html/translation.html:31
#, fuzzy
#| msgid "Optional short summary of license used for translations."
msgid "Download for an offline translation."
msgstr "Неабавязковая сціслая вытрымка з ліцэнзіі перакладу."

#: weblate/html/translation.html:31
msgid "Download source file"
msgstr ""

#: weblate/html/translation.html:33
msgid "Download for using within an application."
msgstr ""

#: weblate/html/translation.html:33
#, fuzzy
#| msgid "Copy word to translation"
msgid "Download compiled translation"
msgstr "Скапіраваць слова ў пераклад"

#: weblate/html/translation.html:36
#, fuzzy
#| msgid "Your translations"
msgid "Upload translation"
msgstr "Вашыя пераклады"

#: weblate/html/translation.html:46 weblate/html/translation.html.py:196
msgid "Locking"
msgstr "Блакіраванне"

#: weblate/html/translation.html:51 weblate/html/translation.html.py:142
#: weblate/trans/models/changes.py:170
msgid "Automatic translation"
msgstr "Аўтаматычны пераклад"

#: weblate/html/translation.html:78 weblate/html/widgets.html:60
#: weblate/html/widgets.html.py:68 weblate/html/widgets.html:75
#: weblate/html/widgets.html.py:83
msgid "Translation status"
msgstr "Стан пераклада"

#: weblate/html/translation.html:83 weblate/html/translation.html.py:265
#: weblate/html/translation_info.html:9
msgid "Strings"
msgstr "Радкі"

#: weblate/html/translation.html:144
#, fuzzy
#| msgid ""
#| "Automatic translation takes existing translations in this project and "
#| "applies it to the current subproject. It can be used to push translations "
#| "to a different branch, to fix inconsistent translations or to translate "
#| "new subproject using translation memory."
msgid ""
"Automatic translation takes existing translations in this project and "
"applies it to the current resource. It can be used to push translations to a "
"different branch, to fix inconsistent translations or to translate new "
"resource using translation memory."
msgstr ""
"Аўтаматычны пераклад бярэ існыя пераклады ў праекце і дастасоўвае іх да "
"бягучага падпраекта. Пры гэтым можна адсылаць пераклады ў іншую ветку, каб "
"паправіць неадпаведныя пераклады альбо перакласці новы падпраект пры "
"дапамозе памяці пераклада."

>>>>>>> 6e9f1723
#: weblate/html/translation.html:151
msgid "Process"
msgstr "Працэс"

#: weblate/html/translation.html:162 weblate/html/translation.html.py:175
msgid "Upload"
msgstr "Загрузіць"

#: weblate/html/translation.html:165
msgid ""
"Uploaded file will be merged with current translation. In case you want to "
"overwrite already translated strings, don't forget to enable it."
msgstr ""
"Загружаны файлы будзе зліты з бягучым перакладам. Як жадаеце перазапісаць "
"перакладзеныя радкі, не забудзьце гэта дазволіць."

#: weblate/html/translation.html:167
msgid "Uploaded file will be merged with current translation."
msgstr "Загружаны файл будзе зліты з бягучым перакладам."

#: weblate/html/translation.html:198
msgid "Locking the translation will prevent others to work on translation."
msgstr "Блакіроўка забараняе астатнім працаваць над перакладам."

#: weblate/html/translation.html:200
msgid "Locked by:"
msgstr "Заблакіравана карыстальнікам:"

#: weblate/html/translation.html:201
msgid "Lock expires:"
msgstr "Блакаванне канчаецца:"

#: weblate/html/translation.html:203
msgid "Translation is currently not locked."
msgstr "Пераклад не заблакіраваны."

#: weblate/html/translation.html:237
msgid "Review"
msgstr "Прагляд"

#: weblate/html/translation.html:239
msgid "Review translations touched by other users."
msgstr "Праглядзець пераклады, рэдагаваныя іншымі карыстальнікамі."

#: weblate/html/translation.html:243
msgid "Start review"
msgstr "Пачаць прагляд"

#: weblate/html/translation.html:264
msgid "Percent"
msgstr "Працэнт"

#: weblate/html/translation.html:271
msgid "Total"
msgstr "Агулам"

#: weblate/html/translation.html:283
msgid "Fuzzy"
msgstr "Няпэўны"

#: weblate/html/translation.html:289
msgid "Failing check"
msgstr "Няпройдзеная праверка"

#: weblate/html/translation.html:305
#, fuzzy
#| msgid "Activity"
msgid "Last activity"
msgstr "Актыўнасць"

#: weblate/html/translation.html:310
msgid "Last change"
msgstr "Апошнія змены"

#: weblate/html/translation.html:314
msgid "Last author"
msgstr "Апошні аўтар"

#: weblate/html/unit-details.html:5
#, fuzzy
#| msgid "Source strings in %s"
msgid "Source string location"
msgstr "Ключы ў %s"

#: weblate/html/unit-details.html:20
#, fuzzy
#| msgid "Source string:"
msgid "Source string age"
msgstr "Ключ:"

#: weblate/html/user-activity.html:11
msgid "Last login"
msgstr "Апошні ўваход"

#: weblate/html/user-activity.html:15
msgid "Registration date"
msgstr "Дата рэгістрацыі"

#: weblate/html/widgets-root.html:6 weblate/html/widgets.html:7
msgid "widgets"
msgstr "віджэты"

#: weblate/html/widgets-root.html:11 weblate/html/widgets.html:16
msgid "Promoting translation projects"
msgstr "Рэкламаванне перакладніцкага праекта"

#: weblate/html/widgets-root.html:14
msgid ""
"Weblate provides various widgets to promote your translation projects. Open "
"one of the project pages below."
msgstr ""
"Weblate забяспечвае рознымі віджэтамі дзеля папулярызацыі вашых "
"перакладніцкіх праектаў. Старонкі праектаў паданыя ніжэй."

#: weblate/html/widgets.html:19
#, python-format
msgid ""
"You can point newcomers to the introduction page at <a href=\"%(engage_url)s"
"\">%(engage_url)s</a>."
msgstr ""
"Пачаткоўцаў можна скіраваць да старонкі ўводзінаў на <a href=\"%(engage_url)s"
"\">%(engage_url)s</a>."

#: weblate/html/widgets.html:22
msgid "Promoting specific translations"
msgstr "Папулярызацыя канкрэтных перакладаў"

#: weblate/html/widgets.html:25
msgid ""
"Besides promoting whole translation project, you can also choose specific "
"language to promote:"
msgstr ""
"Апрача папулярызацыі асобных перакладніцкіх праектаў, можна выбраць "
"канкрэтную мову дзеля папулярызацыі:"

#: weblate/html/widgets.html:29
msgid "Image widgets"
msgstr "Віджэты-малюнкі"

#: weblate/html/widgets.html:32
msgid ""
"You can use following widgets to promote translation of your project. They "
"can increase visibility of your translation projects and bring new "
"contributors."
msgstr ""
"Наступныя віджэты могуць ужывацца дзеля рэкламавання вашага перакладніцкага "
"праекта. Яны могуць прыцягнуць увагу да вашага праекта і прынесці новых "
"асістэнтаў."

#: weblate/html/widgets.html:36
#, python-format
msgid "Image %(widget)s"
msgstr "Малюнак %(widget)s"

#: weblate/html/widgets.html:38
msgid "Color variants:"
msgstr "Варыянты колераў:"

#: weblate/html/widgets.html:48
msgid "HTML code"
msgstr "HTML-код"

#: weblate/html/widgets.html:49
msgid "BB code"
msgstr "BB-код"

#: weblate/html/widgets.html:50
msgid "Markdown code"
msgstr "Код Markdown"

#: weblate/html/widgets.html:51
msgid "RST code"
msgstr "RST-код"

#: weblate/html/widgets.html:52
msgid "Textile code"
msgstr "Код Textile"

#: weblate/html/zen-response.html:7
msgid "Translation has been saved!"
msgstr "Пераклад захаваны!"

#: weblate/html/zen-units.html:17
msgid "Open in full editor"
msgstr "Адкрыць у поўным рэдактары"

#: weblate/html/zen-units.html:29
msgctxt "Message is fuzzy"
msgid "Fuzzy"
msgstr "Няпэўны"

#: weblate/html/zen-units.html:37 weblate/trans/views/edit.py:523
msgid "You have reached end of translating."
msgstr "Дасягнуты канец перакладу."

#: weblate/html/zen.html:14
msgid "zen"
msgstr "zen"

#: weblate/html/zen.html:25
#, python-format
msgid "Current filter: %(filter_name)s (%(filter_count)s)"
msgstr "Бягучы фільтар: %(filter_name)s (%(filter_count)s)"

#: weblate/lang/data.py:520 weblate/lang/data.py:524 weblate/lang/data.py:530
#: weblate/lang/data.py:538 weblate/lang/data.py:542 weblate/lang/data.py:547
#: weblate/lang/data.py:553 weblate/lang/data.py:559 weblate/lang/data.py:564
#: weblate/lang/data.py:570 weblate/lang/data.py:582
msgctxt "Plural form description"
msgid "One"
msgstr "Адзін"

#: weblate/lang/data.py:521 weblate/lang/data.py:526 weblate/lang/data.py:534
#: weblate/lang/data.py:539 weblate/lang/data.py:544 weblate/lang/data.py:550
#: weblate/lang/data.py:556 weblate/lang/data.py:560 weblate/lang/data.py:567
#: weblate/lang/data.py:574 weblate/lang/data.py:578 weblate/lang/data.py:586
msgctxt "Plural form description"
msgid "Other"
msgstr "Астатнія"

#: weblate/lang/data.py:525 weblate/lang/data.py:532 weblate/lang/data.py:555
#: weblate/lang/data.py:565 weblate/lang/data.py:572 weblate/lang/data.py:584
msgctxt "Plural form description"
msgid "Few"
msgstr "Некалькі"

#: weblate/lang/data.py:529 weblate/lang/data.py:537 weblate/lang/data.py:561
#: weblate/lang/data.py:581
msgctxt "Plural form description"
msgid "Zero"
msgstr "Нуль"

#: weblate/lang/data.py:531 weblate/lang/data.py:543 weblate/lang/data.py:548
#: weblate/lang/data.py:554 weblate/lang/data.py:571 weblate/lang/data.py:577
#: weblate/lang/data.py:583
msgctxt "Plural form description"
msgid "Two"
msgstr "Два"

#: weblate/lang/data.py:533 weblate/lang/data.py:566 weblate/lang/data.py:573
#: weblate/lang/data.py:585
msgctxt "Plural form description"
msgid "Many"
msgstr "Шмат"

#: weblate/lang/data.py:549
msgctxt "Plural form description"
msgid "Three"
msgstr "Тры"

#: weblate/lang/models.py:368
msgid "Singular"
msgstr "Адзіночны лік"

#: weblate/lang/models.py:370
msgid "Plural"
msgstr "Множны лік"

#: weblate/lang/models.py:371
#, python-format
msgid "Plural form %d"
msgstr "Форма множнага ліку %d"

#: weblate/trans/admin_views.py:70
msgid "Debug mode"
msgstr "Рэжым адладкі"

#: weblate/trans/admin_views.py:76
msgid "Site domain"
msgstr "Дамен сайта"

#: weblate/trans/admin_views.py:82
msgid "Database backend"
msgstr "Сервер базы даных"

#: weblate/trans/admin_views.py:88
msgid "Site administrator"
msgstr "Адміністратар сайта"

#. Translators: Indexing is postponed to cron job
#: weblate/trans/admin_views.py:95
msgid "Indexing offloading"
msgstr "Індэксаванне выгрузкі"

#: weblate/trans/admin_views.py:111
msgid "Django caching"
msgstr "Буфераванне Django"

#: weblate/trans/admin_views.py:117
msgid "Avatar caching"
msgstr "Кэшаванне аватараў"

#: weblate/trans/admin_views.py:128
msgid "Email addresses"
msgstr "Адрасы эл. пошты"

#: weblate/trans/admin_views.py:137
msgid "Federated avatar support"
msgstr "Інтэграваная падтрымка аватараў"

#: weblate/trans/admin_views.py:143
msgid "PyICU library"
msgstr "Бібліятэка PyICU"

#: weblate/trans/admin_views.py:149
msgid "Secret key"
msgstr "Тайны ключ"

#: weblate/trans/admin_views.py:156
msgid "Allowed hosts"
msgstr "Дазволеныя хасты"

#: weblate/trans/admin_views.py:163
msgid "Home directory"
msgstr "Дамашняя дырэкторыя"

#: weblate/trans/admin_views.py:170
msgid "Cached template loader"
msgstr ""

#: weblate/trans/admin_views.py:178
msgid "Admin static files"
msgstr "Адміністратарскія статычныя файлы"

#. Translators: placeholder SSH hashed hostname
#: weblate/trans/admin_views.py:205
msgid "[hostname hashed]"
msgstr "[імя хаста схаванае]"

#: weblate/trans/admin_views.py:266
msgid "Created new SSH key."
msgstr "Створаны новы SSH-ключ."

#: weblate/trans/admin_views.py:270
#, python-format
msgid "Failed to generate key: %s"
msgstr "Не ўдалося згенераваць ключ: %s"

#: weblate/trans/admin_views.py:282
msgid "Invalid host name given!"
msgstr "Няслушнае імя хаста!"

#: weblate/trans/admin_views.py:304
#, python-format
msgid ""
"Added host key for %(host)s with fingerprint %(fingerprint)s (%(keytype)s), "
"please verify that it is correct."
msgstr ""
"Даданы ключ хаста для %(host)s з адбіткам %(fingerprint)s (%(keytype)s). "
"Калі ласка, праверце яго карэктнасць."

#: weblate/trans/admin_views.py:319
#, python-format
msgid "Failed to get host key: %s"
msgstr "Не ўдалося атрымаць ключ хаста: %s"

#: weblate/trans/admin_views.py:344
msgid "Can not write to home directory, please check documentation."
msgstr ""

#: weblate/trans/autofixes/chars.py:30 weblate/trans/checks/chars.py:310
msgid "Trailing ellipsis"
msgstr "Канцавыя кропкі"

#: weblate/trans/autofixes/chars.py:43 weblate/trans/checks/chars.py:339
msgid "Zero-width space"
msgstr "Прагал нулявой шырыні"

#: weblate/trans/autofixes/whitespace.py:31
msgid "Trailing and leading whitespace"
msgstr "Канцавы і пачатковы прагалы"

#: weblate/trans/checks/chars.py:30
msgid "Starting newline"
msgstr "Пачатковы новы радок"

#: weblate/trans/checks/chars.py:31
msgid "Source and translation do not both start with a newline"
msgstr "Ключ і пераклад не пачынаюцца новым радком"

#: weblate/trans/checks/chars.py:43
msgid "Trailing newline"
msgstr "Канцавы новы радок"

#: weblate/trans/checks/chars.py:44
msgid "Source and translation do not both end with a newline"
msgstr "Ключ і пераклад не канчаюцца новым радком"

#: weblate/trans/checks/chars.py:56
msgid "Starting spaces"
msgstr "Пачатныя прагалы"

#: weblate/trans/checks/chars.py:58
msgid "Source and translation do not both start with same number of spaces"
msgstr "Ключ і пераклад не пачынаюцца з аднолькавай колькасці прагалаў"

#: weblate/trans/checks/chars.py:87
msgid "Trailing space"
msgstr "Канцавы прагал"

#: weblate/trans/checks/chars.py:88
msgid "Source and translation do not both end with a space"
msgstr "Ключ і пераклад не канчаюцца прагалам"

#: weblate/trans/checks/chars.py:121
msgid "Trailing stop"
msgstr "Канцавая кропка"

#: weblate/trans/checks/chars.py:122
msgid "Source and translation do not both end with a full stop"
msgstr "Ключ і пераклад не канчаюцца кропкаю"

#: weblate/trans/checks/chars.py:160
msgid "Trailing colon"
msgstr "Канцавое двукроп'е"

#: weblate/trans/checks/chars.py:162
msgid ""
"Source and translation do not both end with a colon or colon is not "
"correctly spaced"
msgstr ""
"Ключ і пераклад не канчаюцца двукроп'ем альбо двукроп'е няправільна адбіта "
"прагаламі"

#: weblate/trans/checks/chars.py:218
msgid "Trailing question"
msgstr "Канцавы пытальнік"

#: weblate/trans/checks/chars.py:220
msgid ""
"Source and translation do not both end with a question mark or it is not "
"correctly spaced"
msgstr ""
"Ключ і пераклад не канчаюцца пытальнікам альбо пытальнік няправільна адбіты "
"прагаламі"

#: weblate/trans/checks/chars.py:270
msgid "Trailing exclamation"
msgstr "Канцавы клічнік"

#: weblate/trans/checks/chars.py:272
msgid ""
"Source and translation do not both end with an exclamation mark or it is not "
"correctly spaced"
msgstr ""
"Ключ і пераклад не канчаюцца клічнікам альбо клічнік няправільна адбіты "
"прагаламі"

#: weblate/trans/checks/chars.py:311
msgid "Source and translation do not both end with an ellipsis"
msgstr "Ключ і пераклад не канчаюцца кропкамі"

#: weblate/trans/checks/chars.py:329
msgid "Mismatched \\n"
msgstr "Неадпаведнасць \\n"

#: weblate/trans/checks/chars.py:330
msgid "Number of \\n in translation does not match source"
msgstr "Колькасць \\n у перакладзе не супадае з колькасцю ў ключы"

#: weblate/trans/checks/chars.py:340
msgid "Translation contains extra zero-width space character"
msgstr "Пераклад утрымоўвае лішнія прагалы нулявой шырыні"

#: weblate/trans/checks/consistency.py:30
msgid "Missing plurals"
msgstr "Хібны множны лік"

#: weblate/trans/checks/consistency.py:31
msgid "Some plural forms are not translated"
msgstr "Некаторыя формы множнага ліку не перакладзеныя"

#: weblate/trans/checks/consistency.py:56
msgid "Inconsistent"
msgstr "Неадпаведны"

#: weblate/trans/checks/consistency.py:58
msgid "This message has more than one translation in this project"
msgstr "Гэты радок мае больш за адзін пераклад у праекце"

#: weblate/trans/checks/format.py:226
msgid "Python format"
msgstr "Фармат Python"

#: weblate/trans/checks/format.py:227 weblate/trans/checks/format.py:241
#: weblate/trans/checks/format.py:255 weblate/trans/checks/format.py:269
msgid "Format string does not match source"
msgstr "Радок фарматавання не адпавядае ключу"

#: weblate/trans/checks/format.py:240
msgid "PHP format"
msgstr "Фармат PHP"

#: weblate/trans/checks/format.py:254
msgid "C format"
msgstr "Фармат C"

#: weblate/trans/checks/format.py:268
msgid "Python brace format"
msgstr "Фармат дужак Python"

#: weblate/trans/checks/markup.py:47
msgid "Mismatched BBcode"
msgstr "Неадпаведны BB-код"

#: weblate/trans/checks/markup.py:48
msgid "BBcode in translation does not match source"
msgstr "BB-код у перакладзе не адпавядае ключу"

#: weblate/trans/checks/markup.py:77
msgid "XML tags mismatch"
msgstr "Неадпаведнасць XML-тагаў"

#: weblate/trans/checks/markup.py:78
msgid "XML tags in translation do not match source"
msgstr "XML-тагі ў перакладзе не адпавядаюць ключу"

#: weblate/trans/checks/same.py:909
msgid "Not translated"
msgstr "Не перакладзена"

#: weblate/trans/checks/same.py:910
msgid "Source and translated strings are same"
msgstr "Ключ і пераклад супадаюць"

#: weblate/trans/checks/source.py:35
msgid "Optional plural"
msgstr "Дадатковая форма множнага ліку"

#: weblate/trans/checks/source.py:37
msgid "The string is optionally used as plural, but not using plural forms"
msgstr ""
"Радок апцыянальна ўжываецца у якасці множнага ліку, але не ўтрымоўвае формаў "
"множнага ліку"

#: weblate/trans/checks/source.py:52
msgid "Ellipsis"
msgstr "Кропкі"

#: weblate/trans/checks/source.py:54
msgid "The string uses three dots (...) instead of an ellipsis character (…)"
msgstr "У радку ўжытыя тры кропкі (...) заместа шматкроп'я (…)"

#: weblate/trans/checks/source.py:68
msgid "Multiple failing checks"
msgstr "Няпройдзеныя праверкі"

#: weblate/trans/checks/source.py:70
msgid "The translations in several languages have failing checks"
msgstr "Пераклады маюць няпройдзеныя праверкі для некалькіх моваў"

#: weblate/trans/feeds.py:42 weblate/trans/feeds.py:80
#, python-format
msgid "Recent changes in %s"
msgstr "Нядаўнія змены ў %s"

#: weblate/trans/feeds.py:45 weblate/trans/feeds.py:83
#, python-format
msgid "All recent changes made using Weblate in %s."
msgstr "Усе нядаўнія змены, зробленыя цераз Weblate у %s."

#: weblate/trans/formats.py:631
msgid "Automatic detection"
msgstr "Аўтаматычнае выяўленне"

#: weblate/trans/formats.py:648
msgid "Gettext PO file"
msgstr "Файл PO для Gettext"

#: weblate/trans/formats.py:738
msgid "Gettext PO file (monolingual)"
msgstr "Файл PO для Gettext (аднамоўны)"

#: weblate/trans/formats.py:746
msgid "Qt Linguist Translation File"
msgstr "Файл перакладу Qt Linguist"

#: weblate/trans/formats.py:753
msgid "XLIFF Translation File"
msgstr "Файл перакладу XLIFF"

#: weblate/trans/formats.py:760
msgid "OS X Strings"
msgstr "Радкі OS X"

#: weblate/trans/formats.py:767
#, fuzzy
#| msgid "OS X Strings"
msgid "OS X Strings (UTF-8)"
msgstr "Радкі OS X"

#: weblate/trans/formats.py:774
msgid "Java Properties"
msgstr "Уласцівасці Явы"

#: weblate/trans/formats.py:791
msgid "Java Properties (UTF-8)"
msgstr "Уласцівасці Явы (UTF-8)"

#: weblate/trans/formats.py:799
msgid "PHP strings"
msgstr "Радкі PHP"

#: weblate/trans/formats.py:806
msgid "Android String Resource"
msgstr "Радковыя рэсурсы Android"

#: weblate/trans/formats.py:839
msgid "JSON file"
msgstr ""

#: weblate/trans/forms.py:55
<<<<<<< HEAD
#, fuzzy
=======
>>>>>>> 6e9f1723
#| msgid "Insert tab character"
msgid "Insert tab character"
msgstr "Уставіць знак табуляцыі"

#: weblate/trans/forms.py:56
<<<<<<< HEAD
#, fuzzy
=======
>>>>>>> 6e9f1723
#| msgid "Insert new line"
msgid "Insert new line"
msgstr "Уставіць перавод радка"

#: weblate/trans/forms.py:57
<<<<<<< HEAD
#, fuzzy
=======
>>>>>>> 6e9f1723
#| msgid "Insert horizontal ellipsis"
msgid "Insert horizontal ellipsis"
msgstr "Уставіць шпаткроп'е"

#: weblate/trans/forms.py:85
#, fuzzy
#| msgid "New source string"
msgid "Fill in with source string"
msgstr "Новы ключ"

#: weblate/trans/forms.py:98
#, fuzzy, python-brace-format
#| msgid "Insert tab character"
msgid "Insert character {0}"
msgstr "Уставіць знак табуляцыі"

#: weblate/trans/forms.py:117 weblate/trans/forms.py:125
msgid "Toggle text direction"
msgstr "Пераключыць накірунак тэксту"

#: weblate/trans/forms.py:189
msgid ""
"This equation identifies which plural form will be used based on given count "
"(n)."
msgstr ""
"Формула вызначае, якая форма множнага ліку будзе ўжывацца пры дадзенай "
"колькасьці (n)."

#: weblate/trans/forms.py:192
msgid "Plural equation"
msgstr "Формула множнага ліку"

#: weblate/trans/forms.py:264
msgid "Message you wanted to translate is no longer available!"
msgstr "Радок, які вы хацелі перакласці, больш не даступны!"

#: weblate/trans/forms.py:276
msgctxt "Checkbox for marking translation fuzzy"
msgid "Fuzzy"
msgstr "Пазначыць пераклад як няпэўны"

#: weblate/trans/forms.py:319 weblate/trans/forms.py:511
msgid "File"
msgstr "Файл"

#: weblate/trans/forms.py:321 weblate/trans/forms.py:518
msgid "Merge method"
msgstr "Спосаб зліцця"

#: weblate/trans/forms.py:323
msgid "Add as translation"
msgstr "Дадаць як пераклад"

#: weblate/trans/forms.py:324
msgid "Add as a suggestion"
msgstr "Дадаць як прапанову"

#: weblate/trans/forms.py:325
msgid "Add as fuzzy translation"
msgstr "Дадаць як няпэўны пераклад"

#: weblate/trans/forms.py:330
msgid "Merge file header"
msgstr "Зліць загаловак файла"

#: weblate/trans/forms.py:331
msgid "Merges content of file header into the translation."
msgstr "Злівае загаловак файла з перакладам."

#: weblate/trans/forms.py:342
msgid "Overwrite existing translations"
msgstr "Перазапісаць існыя пераклады"

#: weblate/trans/forms.py:352
msgid "Author name"
msgstr "Імя аўтара"

#: weblate/trans/forms.py:354 weblate/trans/forms.py:359
msgid "Keep empty for using currently logged in user."
msgstr "Пакіньце пустым, каб ужыць бягучага карыстальніка."

#: weblate/trans/forms.py:357
msgid "Author email"
msgstr "Эл. пошта аўтара"

#: weblate/trans/forms.py:381
msgid "Query"
msgstr "Запытанне"

#: weblate/trans/forms.py:385
msgid "Search type"
msgstr "Тып пошуку"

#: weblate/trans/forms.py:388
msgid "Fulltext"
msgstr "Паўнатэкставы"

#: weblate/trans/forms.py:389
msgid "Exact match"
msgstr "Дакладнае супадзенне"

#: weblate/trans/forms.py:390
msgid "Substring"
msgstr "Падрадок"

#: weblate/trans/forms.py:395
msgid "Search in source strings"
msgstr "Шукаць у ключах"

#: weblate/trans/forms.py:400
msgid "Search in target strings"
msgstr "Шукаць у перакладзеных радках"

#: weblate/trans/forms.py:405
msgid "Search in context strings"
msgstr "Шукаць у кантэкстуальных радках"

#: weblate/trans/forms.py:466
msgid "Overwrite strings"
msgstr "Перазапісаць радкі"

#: weblate/trans/forms.py:471
msgid "Replace inconsistent"
msgstr "Замяніць супярэчлівыя"

#: weblate/trans/forms.py:476
msgid "Subproject to use"
msgstr "Ужываць падпраект"

#: weblate/trans/forms.py:495
msgid "All subprojects"
msgstr "Усе падпраекты"

#: weblate/trans/forms.py:513
msgid ""
"You can upload any format which is understood by Translate Toolkit "
"(including TBX, CSV or Gettext PO files)."
msgstr ""
"Можна загружаць любы фармат, які падтрымоўвае Translate Toolkit (уключна з "
"TBX, CSV альбо Gettext PO-файламі)."

#: weblate/trans/forms.py:520
msgid "Keep current"
msgstr "Захаваць бягучы"

#: weblate/trans/forms.py:521
msgid "Overwrite existing"
msgstr "Перазапісаць існуючы"

#: weblate/trans/forms.py:522
msgid "Add as other translation"
msgstr "Дадаць як іншы пераклад"

#: weblate/trans/forms.py:533
msgid "Starting date"
msgstr "Дата пачатку"

#: weblate/trans/forms.py:552
msgctxt "Select starting letter in glossary"
msgid "Any"
msgstr "Любая"

#: weblate/trans/forms.py:554
msgid "Starting letter"
msgstr "Пачатковая літара"

#: weblate/trans/forms.py:569
msgid "Scope"
msgstr ""

#: weblate/trans/forms.py:571
msgid ""
"Is your comment specific to this translation or generic for all of them?"
msgstr ""

#: weblate/trans/forms.py:577
msgid "Source string comment, suggestions to change this string"
msgstr ""

#: weblate/trans/forms.py:581
#, fuzzy
#| msgid ""
#| "You can share comments about this translation with other translators."
msgid "Translation comment, discussions with other translators"
msgstr "Каментарыямі на гэты пераклад можна дзяліцца з іншымі перакладчыкамі."

#: weblate/trans/forms.py:594
msgid "Whole project"
msgstr "Увесь праект"

#: weblate/trans/forms.py:629
msgid "Strings with higher priority are offered first to translators."
msgstr ""

#: weblate/trans/models/advertisement.py:33
#, python-brace-format
msgid "Donate to Weblate at {0}"
msgstr "Ахвяруйце на Weblate праз {0}"

#: weblate/trans/models/advertisement.py:34
#, python-brace-format
msgid "Support Weblate at {0}"
msgstr "Падтрымайце Weblate на {0}"

#: weblate/trans/models/advertisement.py:38
msgid "Support Weblate using GitTip"
msgstr "Падтрымайце Weblate праз GitTip"

#: weblate/trans/models/advertisement.py:90
msgid "Mail footer (text)"
msgstr "Калянтытуль ліста (тэкст)"

#: weblate/trans/models/advertisement.py:91
msgid "Mail footer (HTML)"
msgstr "Калянтытуль ліста (HTML)"

#: weblate/trans/models/advertisement.py:96
msgid "Placement"
msgstr "Размяшчэнне"

#: weblate/trans/models/advertisement.py:99
msgid "Start date"
msgstr "Дата пачатку"

#: weblate/trans/models/advertisement.py:102
msgid "End date"
msgstr "Канцавая дата"

#: weblate/trans/models/advertisement.py:105
msgid "Text"
msgstr "Тэкст"

#: weblate/trans/models/advertisement.py:107
msgid "Depending on placement, HTML can be allowed."
msgstr "Залежна ад разьмяшчэння, можна дазволіць HTML."

#: weblate/trans/models/advertisement.py:113
msgid "Free form note for your notes, not used within Weblate."
msgstr "Вольнае месца для нататак, їх не ўжывацьме Вэблате."

#: weblate/trans/models/changes.py:164
msgid "Resource update"
msgstr "Абнаўленне рэсурсаў"

#: weblate/trans/models/changes.py:165
msgid "Translation completed"
msgstr "Пераклад скончаны"

#: weblate/trans/models/changes.py:166
msgid "Translation changed"
msgstr "Пераклад зменены"

#: weblate/trans/models/changes.py:168
msgid "Comment added"
msgstr "Дададзены каментарый"

#: weblate/trans/models/changes.py:169
msgid "Suggestion added"
msgstr "Дададзена прапанова"

#: weblate/trans/models/changes.py:171
msgid "Suggestion accepted"
msgstr "Прапанова прынятая"

#: weblate/trans/models/changes.py:172
msgid "Translation reverted"
msgstr "Пераклад вернуты"

#: weblate/trans/models/changes.py:173
msgid "Translation uploaded"
msgstr "Пераклад загружаны"

#: weblate/trans/models/changes.py:174
msgid "Glossary added"
msgstr "Дададзена ў гласарый"

#: weblate/trans/models/changes.py:175
msgid "Glossary updated"
msgstr "Гласарый абноўлены"

#: weblate/trans/models/changes.py:176
msgid "Glossary uploaded"
msgstr "Гласарый загружаны"

#: weblate/trans/models/changes.py:177
msgid "New source string"
msgstr "Новы ключ"

#: weblate/trans/models/changes.py:199
#, python-format
msgid "%(action)s at %(time)s on %(translation)s by %(user)s"
msgstr "%(action)s ад %(time)s над %(translation)s правёў %(user)s"

#: weblate/trans/models/project.py:45
msgid "Use contact form"
msgstr "Ужыць кантактны фармуляр"

#: weblate/trans/models/project.py:46
msgid "Point to translation instructions URL"
msgstr "Пазначце URL з інструкцыямі перакладу"

#: weblate/trans/models/project.py:47
msgid "Automatically add language file"
msgstr "Аўтаматычна дадаць файл перакладу"

#: weblate/trans/models/project.py:48
msgid "No adding of language"
msgstr "Немагчыма дадаць мову"

#: weblate/trans/models/project.py:51
msgid "Merge"
msgstr "Зліць"

#: weblate/trans/models/project.py:52
msgid "Rebase"
msgstr "Перабазіраваць"

#: weblate/trans/models/project.py:82 weblate/trans/models/subproject.py:63
msgid "Name to display"
msgstr "Паказваемае імя"

#: weblate/trans/models/project.py:85 weblate/trans/models/subproject.py:66
msgid "URL slug"
msgstr "URL slug"

#: weblate/trans/models/project.py:87 weblate/trans/models/subproject.py:68
msgid "Name used in URLs and file names."
msgstr "Імя для ўжыцця ў URL-ах і імёнах файлаў."

#: weblate/trans/models/project.py:91
msgid "Main website of translated project."
msgstr "Галоўны сайт перакладанага праекта."

#: weblate/trans/models/project.py:94
msgid "Mailing list"
msgstr "Рассылка"

#: weblate/trans/models/project.py:96
msgid "Mailing list for translators."
msgstr "Спіс рассылкі для перакладчыкаў."

#: weblate/trans/models/project.py:99
msgid "Translation instructions"
msgstr "Інструкцыі для перакладу"

#: weblate/trans/models/project.py:101
msgid "URL with instructions for translators."
msgstr "URL з інструкцыямі для перакладчыкаў."

#: weblate/trans/models/project.py:108
msgid "Optional short summary of license used for translations."
msgstr "Неабавязковая сціслая вытрымка з ліцэнзіі перакладу."

#: weblate/trans/models/project.py:112
msgid "License URL"
msgstr "URL ліцэнзіі"

#: weblate/trans/models/project.py:114
msgid "Optional URL with license details."
msgstr "Неабавязковы URL з падрабязнасцямі па ліцэнзіі."

#: weblate/trans/models/project.py:117
msgid "New language"
msgstr "Новая мова"

#: weblate/trans/models/project.py:122
msgid "How to handle requests for creating new languages."
msgstr "Як апрацоўваць запытанні на стварэнне новых моў."

#: weblate/trans/models/project.py:126
msgid "Merge style"
msgstr "Спосаб зліцця"

#: weblate/trans/models/project.py:131
msgid ""
"Define whether Weblate should merge upstream repository or rebase changes "
"onto it."
msgstr ""
"Вызначыць, ці павінен Weblate зліваць змены з аддаленым рэпазіторыем альбо "
"перабазіраваць змены ў яго."

#: weblate/trans/models/project.py:138
msgid "Commit message"
msgstr "Апісанне рэвізіі"

#: weblate/trans/models/project.py:140
msgid ""
"You can use format strings for various information, please check "
"documentation for more details."
msgstr ""
"Радкі фарматавання можна ўжываць па-рознаму. Калі ласка, звярніцеся да "
"дакументацыі."

#: weblate/trans/models/project.py:147
msgid "Committer name"
msgstr "Імя аўтара рэвізіі"

#: weblate/trans/models/project.py:152
msgid "Committer email"
msgstr "Эл. пошта аўтара рэвізіі"

#: weblate/trans/models/project.py:157
msgid "Push on commit"
msgstr "Адсылаць пры запісе рэвізіі"

#: weblate/trans/models/project.py:160
msgid "Whether the repository should be pushed upstream on every commit."
msgstr "Ці трэба адсылаць рэпазіторый пры кожным запісе рэвізіі."

#: weblate/trans/models/project.py:165
msgid "Set Translation-Team header"
msgstr "Наставіць загаловак Translation-Team"

#: weblate/trans/models/project.py:168
msgid ""
"Whether the Translation-Team in file headers should be updated by Weblate."
msgstr "Ці мае Weblate абнаўляць загалоўкі Translation-Team."

#: weblate/trans/models/project.py:174
msgid "Enable ACL"
msgstr "Дазволіць ACL"

#: weblate/trans/models/project.py:177
msgid ""
"Whether to enable ACL for this project, please check documentation before "
"enabling this."
msgstr ""
"Ці дазваляць ACL для праекта. Калі ласка, азнаёмцеся з дакументацыяй перш, "
"чым ужываць гэтую функцыю."

#: weblate/trans/models/project.py:216
#, python-format
msgid "You are not allowed to access project %s."
msgstr "Вы не маеце доступу да праекта %s."

#: weblate/trans/models/project.py:223
msgid ""
"Please either fill in instructions URL or use different option for adding "
"new language."
msgstr ""
"Альбо задайце URL з інструкцыямі, альбо скарыстайце з іншага спосабу дадання "
"новай мовы."

#: weblate/trans/models/project.py:229
msgid "License URL can not be used without license summary."
msgstr "Не можна задаваць URL ліцэнзіі без сціслага яе апісання."

#: weblate/trans/models/project.py:235
#, python-format
msgid "Could not create project directory: %s"
msgstr "Не ўдалося стварыць дырэкторыю праекта: %s"

#: weblate/trans/models/source.py:25
msgid "Very high"
msgstr ""

#: weblate/trans/models/source.py:26
msgid "High"
msgstr ""

#: weblate/trans/models/source.py:27
msgid "Medium"
msgstr ""

#: weblate/trans/models/source.py:28
#, fuzzy
#| msgid "Lao"
msgid "Low"
msgstr "лаоская"

#: weblate/trans/models/source.py:29
msgid "Very low"
msgstr ""

#: weblate/trans/models/subproject.py:61
#, fuzzy
#| msgid "Resource update"
msgid "Resource name"
msgstr "Абнаўленне рэсурсаў"

#: weblate/trans/models/subproject.py:83
msgid "Git push URL"
msgstr "URL для адсылання ў Git"

#: weblate/trans/models/subproject.py:86
msgid "URL of push Git repository, pushing is disabled if empty."
msgstr ""
"URL для адсылання ў Git-рэпазіторый. Адсыланне не дзейнічае, калі URL не "
"зададзены."

#: weblate/trans/models/subproject.py:91
msgid "Repository browser"
msgstr "Браўзар рэпазіторыя"

#: weblate/trans/models/subproject.py:93
#, python-format
msgid ""
"Link to repository browser, use %(branch)s for branch, %(file)s and %(line)s "
"as filename and line placeholders."
msgstr ""
"Спасылка на браўзар рэпазіторыя, ужывайце %(branch)s для веткі, %(file)s і "
"%(line)s у якасці запаўняльнікаў для імя файла і радка."

#: weblate/trans/models/subproject.py:100
msgid "Exported Git URL"
msgstr "URL экспартаванага Git-a"

#: weblate/trans/models/subproject.py:103
msgid "URL of Git repository where users can fetch changes from Weblate"
msgstr ""
"URL Git-рэпазіторыя, адкуль карыстальнікі могуць сцягнуць змены з Weblate"

#: weblate/trans/models/subproject.py:108
msgid "Source string bug report address"
msgstr "Адрас для паведамленняў пра памылкі ў ключах"

#: weblate/trans/models/subproject.py:110
msgid ""
"Email address where errors in source string will be reported, keep empty for "
"no emails."
msgstr ""
"Адрас эл. пошты, куды адпраўляць паведамленні пра памылкі ў ключах. Пакіньце "
"пустым, каб не атрымоўваць лістоў."

#: weblate/trans/models/subproject.py:118
msgid "Git branch to translate"
msgstr "Ветка Git на пераклад"

#: weblate/trans/models/subproject.py:131
msgid "Monolingual base language file"
msgstr "Базавы файл для аднамоўнага перакладу"

#: weblate/trans/models/subproject.py:135
msgid ""
"Filename of translations base file, which contains all strings and their "
"source; this is recommended to use for monolingual translation formats."
msgstr ""
"Імя базавага файлу перакладу, які ўтрымоўвае ўвесь пераклад і адпаведныя "
"ключы. Рэкамендавана для аднамоўных фарматаў."

#: weblate/trans/models/subproject.py:141
msgid "Base file for new translations"
msgstr "Базавы файл для новых перакладаў"

#: weblate/trans/models/subproject.py:145
msgid ""
"Filename of file which is used for creating new translations. For Gettext "
"choose .pot file."
msgstr ""
"Імя файла, што ўжываецца для стварэння новых перакладаў. Для Gettext "
"абярыце .pot-файл."

#: weblate/trans/models/subproject.py:150
msgid "File format"
msgstr "Фармат файла"

#: weblate/trans/models/subproject.py:155
msgid "Automatic detection might fail for some formats and is slightly slower."
msgstr ""
"Аўтаматычная ідэнтыфікацыя можа выдаваць памылку для некаторых фарматаў і "
"ёсць трошкі маруднейшай."

#: weblate/trans/models/subproject.py:160
msgid "Additional commit file"
msgstr "Дадатковы файл рэвізіі"

#: weblate/trans/models/subproject.py:166
msgid ""
"Additional file to include in commits; please check documentation for more "
"details."
msgstr ""
"Дадатковы файл для ўключэння ў рэвізію. Калі ласка, звярніцеся да "
"дакументацыі па падрабязнасці."

#: weblate/trans/models/subproject.py:171
msgid "Pre-commit script"
msgstr "Скрыпт перад запісам рэвізіі"

#: weblate/trans/models/subproject.py:177
msgid ""
"Script to be executed before committing translation, please check "
"documentation for more details."
msgstr ""
"Скрыпт, які выконваецца перад запісам рэвізіі перакладу. Калі ласка, "
"звярніцеся да дакументацыі па падрабязнасці."

#: weblate/trans/models/subproject.py:183
msgid "Locked"
msgstr "Блакіравана"

#: weblate/trans/models/subproject.py:186
#, fuzzy
#| msgid "Whether subproject is locked for translation updates."
msgid "Whether resource is locked for translation updates."
msgstr "Ці заблакіраваны падпраект для абнаўлення перакладу."

#: weblate/trans/models/subproject.py:190
msgid "Allow translation propagation"
msgstr "Дазволіць перанос перакладаў"

#: weblate/trans/models/subproject.py:193
#, fuzzy
#| msgid ""
#| "Whether translation updates in other subproject will cause automatic "
#| "translation in this project"
msgid ""
"Whether translation updates in other resources will cause automatic "
"translation in this one"
msgstr "Ці пераносіцца пераклад аўтаматычна на падпраекты"

#: weblate/trans/models/subproject.py:198
msgid "Save translation history"
msgstr "Захаваць гісторыю пераклада"

#: weblate/trans/models/subproject.py:201
msgid "Whether Weblate should keep history of translations"
msgstr "Ці павінен Weblate захоўваць гісторыю перакладаў"

#: weblate/trans/models/subproject.py:205
#, fuzzy
#| msgid "Invalid suggestion!"
msgid "Enable suggestions"
msgstr "Хібная прапанова!"

#: weblate/trans/models/subproject.py:208
#, fuzzy
#| msgid "Machine translation suggestions"
msgid "Whether to allow translation suggestions at all."
msgstr "Прапановы машыннага перакладу"

#: weblate/trans/models/subproject.py:212
msgid "Suggestion voting"
msgstr "Галасаванне за прапановы"

#: weblate/trans/models/subproject.py:215
msgid "Whether users can vote for suggestions."
msgstr "Ці могуць карыстальнікі галасаваць за прапановы."

#: weblate/trans/models/subproject.py:219
msgid "Autoaccept suggestions"
msgstr "Аўтаматычна прымаць прапановы"

#: weblate/trans/models/subproject.py:222
msgid ""
"Automatically accept suggestions with this number of votes, use 0 to disable."
msgstr ""
"Аўтаматычна прымаць прапановы з гэтай колькасцю галасоў. Задайце 0 для "
"адключэння."

#: weblate/trans/models/subproject.py:228
msgid "Quality checks flags"
msgstr "Флагі кантролю якасці"

#: weblate/trans/models/subproject.py:231
msgid ""
"Additional comma-separated flags to influence quality checks, check "
"documentation for possible values."
msgstr ""
"Дадатковыя флагі, што рэгулююць кантроль якасці. Раздзяляюцца коскай. "
"Магчымыя значэнні ў дакументацыі."

#: weblate/trans/models/subproject.py:456
msgid ""
"Failed to verify SSH host key, please add them in SSH page in the admin "
"interface."
msgstr ""
"Не ўдалося верыфікаваць SSH-ключ хаста. Калі ласка, дадайце іх на старонцы "
"SSH у інтэрфейсе адміністратара."

#: weblate/trans/models/subproject.py:460
#, fuzzy, python-format
#| msgid "Failed to fetch git repository: %s"
msgid "Failed to fetch repository: %s"
msgstr "Не ўдалося сцягнуць Git-рэпазіторый: %s"

#: weblate/trans/models/subproject.py:532
#, python-format
msgid "Push is disabled for %s."
msgstr "Адсыланне выключана для %s."

#: weblate/trans/models/subproject.py:573
#, python-format
msgid "Failed to push to remote branch on %s."
msgstr "Не ўдалося адаслаць у аддаленую ветку рэпазіторыя %s."

#: weblate/trans/models/subproject.py:609
#, python-format
msgid "Failed to reset to remote branch on %s."
msgstr "Не ўдалося скінуць на аддаленую ветку %s."

#: weblate/trans/models/subproject.py:660
#, python-format
msgid "Failed to rebase our branch onto remote branch %s."
msgstr "Не ўдалося перабазіраваць змены ў аддаленую ветку %s."

#: weblate/trans/models/subproject.py:663
#, python-format
msgid "Failed to merge remote branch into %s."
msgstr "Не ўдалося зліць аддаленыя веткі з %s."

#: weblate/trans/models/subproject.py:794
#, fuzzy
#| msgid "Can not link to linked repository!"
msgid "Invalid link to a Weblate project, can not link to linked repository!"
msgstr "Немагчыма злучыцца са звязаным рэпазіторыем!"

#: weblate/trans/models/subproject.py:801
#, fuzzy
#| msgid "Invalid link to Weblate project, use weblate://project/subproject."
msgid "Invalid link to a Weblate project, can not link to self!"
msgstr ""
"Нядзейсная спасылка на праект Weblate. Ужывайце weblate://праект/падпраект."

#: weblate/trans/models/subproject.py:808
#, fuzzy
#| msgid "Invalid link to Weblate project, use weblate://project/subproject."
msgid "Invalid link to a Weblate project, use weblate://project/subproject."
msgstr ""
"Нядзейсная спасылка на праект Weblate. Ужывайце weblate://праект/падпраект."

#: weblate/trans/models/subproject.py:814
msgid "Push URL is not used when repository is linked!"
msgstr "URL для адсылання не выкарыстоўваецца для звязанага рэпазіторыя!"

#: weblate/trans/models/subproject.py:818
msgid "Export URL is not used when repository is linked!"
msgstr "URL экспарту не выкарыстоўваецца для звязанага рэпазіторыя!"

#: weblate/trans/models/subproject.py:826
msgid "The mask did not match any files!"
msgstr "Маска не вылучыла ніводнага файла!"

#: weblate/trans/models/subproject.py:834
#, fuzzy
#| msgid ""
#| "There are more files for single language, please adjust the mask and use "
#| "subprojects for translating different resources."
msgid ""
"There are more files for single language, please adjust the mask and use "
"resources for translating different resources."
msgstr ""
"Знойдзена некалькі файлаў для адной мовы. Калі ласка, адрэгулюйце маску і "
"выкарыстоўвайце падпраекты для перакладу розных файлаў."

#: weblate/trans/models/subproject.py:840
#, python-format
msgid ""
"Multiple translations were mapped to a single language code (%s). You should "
"disable SIMPLIFY_LANGUAGES to prevent Weblate mapping similar languages to "
"one."
msgstr ""
"Шмат перакладаў прызначаны аднаму моўнаму коду (%s). Патрэбна вымкнуць "
"SIMPLIFY_LANGUAGES, каб ня зьмешваліся падобныя мовы."

#: weblate/trans/models/subproject.py:861
msgid "File does not seem to be valid!"
msgstr "Выдае на тое, што файл невалідны!"

#: weblate/trans/models/subproject.py:869
#, python-format
msgid "Format of %d matched files could not be recognized."
msgstr "Фармат %d трапных файлаў не распазнаны."

#: weblate/trans/models/subproject.py:878
#, python-format
msgid "Failed to parse %d matched files!"
msgstr "Не ўдалося прачытаць %d трапных файлаў!"

#: weblate/trans/models/subproject.py:889
msgid ""
"Chosen file format does not support adding new translations as chosen in "
"project settings."
msgstr ""
"Выбраны фармат файлу не дазваляе дадаваць новыя пераклады, як выбрана ў "
"настаўленнях праекта."

#: weblate/trans/models/subproject.py:895
msgid "Format of base file for new translations was not recognized!"
msgstr "Не ўдалося распазнаць фармат базавага файла для новага перакладу!"

#: weblate/trans/models/subproject.py:900
msgid "Base file for new translations is not used because of project settings."
msgstr ""
"Базавы файл для новых перакладаў не выкарыстоўваецца праз настаўленні "
"праекта."

#: weblate/trans/models/subproject.py:911
#: weblate/trans/models/subproject.py:917
msgid "You can not base file with bilingual translation!"
msgstr "Немагчыма ўжываць базавы файл для дзвюхмоўнага перакладу!"

#: weblate/trans/models/subproject.py:924
msgid "Template file not found!"
msgstr "Файл шаблона не знойдзены!"

#: weblate/trans/models/subproject.py:931
msgid "Format of translation base file could not be recognized."
msgstr "Не ўдалося распазнаць фармат базавага файла перакладу."

#: weblate/trans/models/subproject.py:937
#, python-format
msgid "Failed to parse translation base file: %s"
msgstr "Не ўдалося прачытаць базавы файл перакладу: %s"

#: weblate/trans/models/subproject.py:942
msgid "You can not use monolingual translation without base file!"
msgstr "Немагчыма выкарыстоўваць аднамоўны пераклад без базавага файла!"

#: weblate/trans/models/subproject.py:962
#, fuzzy, python-brace-format
#| msgid "Support Weblate at {0}"
msgid "Unsupported file format: {0}"
msgstr "Падтрымайце Weblate на {0}"

#: weblate/trans/models/subproject.py:969
#, python-format
msgid "Failed to update git: %s"
msgstr "Не ўдалося абнавіць Git: %s"

#: weblate/trans/models/subproject.py:992
msgid "Automatically accepting suggestions can work only with voting enabled!"
msgstr ""
"Аўтаматычнае прыняццё прапаноў працуе толькі з дазволеным галасаваннем!"

#: weblate/trans/models/translation.py:190
#, python-format
msgid ""
"Filename %s not found in repository! To add new translation, add language "
"file into repository."
msgstr ""
"Файл %s не знойдзены ў рэпазіторыі! Каб дадаць новы пераклад, дадайце мову ў "
"рэпазіторый."

#: weblate/trans/models/translation.py:199
#, python-format
msgid "Format of %s could not be recognized."
msgstr "Фармат %s не распазнаны."

#: weblate/trans/models/translation.py:204
#, python-format
msgid "Failed to parse file %(file)s: %(error)s"
msgstr "Не ўдалося прачытаць файл %(file)s: %(error)s"

#: weblate/trans/models/translation.py:251
#, python-format
msgid "This translation is locked by %(user)s!"
msgstr "Пераклад блакіраваны карыстальнікам %(user)s!"

#: weblate/trans/models/translation.py:985
#: weblate/trans/models/translation.py:1033
msgid "All strings"
msgstr "Усе радкі"

#: weblate/trans/models/translation.py:996
#: weblate/trans/models/translation.py:1072 weblate/trans/views/edit.py:55
msgid "Strings with any failing checks"
msgstr "Радкі зь няпройдзенымі праверкамі"

#: weblate/trans/models/translation.py:1019
#: weblate/trans/models/translation.py:1095
#, fuzzy
#| msgid "Strings with comments (%d)"
msgid "Strings with comments"
msgstr "Радкоў з каментарыямі (%d)"

#: weblate/trans/models/translation.py:1044 weblate/trans/views/edit.py:51
msgid "Untranslated strings"
msgstr "Неперакладзеныя радкі"

#: weblate/trans/models/translation.py:1054 weblate/trans/views/edit.py:49
msgid "Fuzzy strings"
msgstr "Няпэўныя радкі"

#: weblate/trans/models/translation.py:1063 weblate/trans/views/edit.py:53
msgid "Strings with suggestions"
msgstr "Радкі з прапановамі"

#: weblate/trans/models/unit.py:532
msgid "Failed to store message in the backend, lock timeout occurred!"
msgstr ""
"Не ўдалося захаваць пераклад на серверы, выцек часавы ліміт блакавання!"

#: weblate/trans/models/unit.py:544
msgid "Message not found in backend storage, it is probably corrupted."
msgstr "Радок не знойдзены на серверы. Магчыма, ён пашкоджаны."

#: weblate/trans/models/unit.py:691
#, python-format
msgid "unit ID %s"
msgstr "ID модулю %s"

#: weblate/trans/models/unit.py:1017
msgid "Message is fuzzy"
msgstr "Радок няпэўны"

#: weblate/trans/models/unit.py:1022
msgid "Message is not translated"
msgstr "Радок не перакладзены"

#: weblate/trans/models/unit.py:1027
msgid "Message has failing checks"
msgstr "Радок не прайшоў усіх праверак"

#: weblate/trans/models/unit.py:1032
msgid "Message is translated"
msgstr "Радок перакладзены"

#: weblate/trans/models/unit.py:1038
msgid "Message has comments"
msgstr "Радок мае каментарыі"

#: weblate/trans/templatetags/translations.py:52
msgid "Good configuration"
msgstr "Слушная канфігурацыя"

#: weblate/trans/templatetags/translations.py:53
msgid "Bad configuration"
msgstr "Няслушная канфігурацыя"

#: weblate/trans/templatetags/translations.py:54
msgid "Possible configuration"
msgstr "Магчымая канфігурацыя"

#: weblate/trans/templatetags/translations.py:71
msgid "Tab character"
msgstr "Знак табуляцыі"

#: weblate/trans/templatetags/translations.py:92
msgid "New line"
msgstr "Новы радок"

#: weblate/trans/templatetags/translations.py:267
msgid "a year ago"
msgstr "летась"

#: weblate/trans/templatetags/translations.py:269
#, python-format
msgid "%(count)s year ago"
msgid_plural "%(count)s years ago"
msgstr[0] "%(count)s год таму"
msgstr[1] "%(count)s гады таму"
msgstr[2] "%(count)s гадоў таму"

#: weblate/trans/templatetags/translations.py:274
msgid "a month ago"
msgstr "месяц таму"

#: weblate/trans/templatetags/translations.py:276
#, python-format
msgid "%(count)s month ago"
msgid_plural "%(count)s months ago"
msgstr[0] "%(count)s месяц таму"
msgstr[1] "%(count)s месяцы таму"
msgstr[2] "%(count)s месяцоў таму"

#: weblate/trans/templatetags/translations.py:281
#, python-format
msgid "%(count)s week ago"
msgid_plural "%(count)s weeks ago"
msgstr[0] "%(count)s тыдзень таму"
msgstr[1] "%(count)s тыдні таму"
msgstr[2] "%(count)s тыдняў таму"

#: weblate/trans/templatetags/translations.py:285
msgid "a week ago"
msgstr "тыдзень таму"

#: weblate/trans/templatetags/translations.py:287
msgid "yesterday"
msgstr "учора"

#: weblate/trans/templatetags/translations.py:289
#, python-format
msgid "%(count)s day ago"
msgid_plural "%(count)s days ago"
msgstr[0] "%(count)s дзень таму"
msgstr[1] "%(count)s дні таму"
msgstr[2] "%(count)s дзён таму"

#: weblate/trans/templatetags/translations.py:292
#: weblate/trans/templatetags/translations.py:353
msgid "now"
msgstr "зараз"

#: weblate/trans/templatetags/translations.py:295
msgid "a second ago"
msgstr "толькі што"

#: weblate/trans/templatetags/translations.py:297
#, python-format
msgid "%(count)s second ago"
msgid_plural "%(count)s seconds ago"
msgstr[0] "%(count)s сякунду таму"
msgstr[1] "%(count)s сякунды таму"
msgstr[2] "%(count)s сякундаў таму"

#: weblate/trans/templatetags/translations.py:302
msgid "a minute ago"
msgstr "хвіліну таму"

#: weblate/trans/templatetags/translations.py:304
#, python-format
msgid "%(count)s minute ago"
msgid_plural "%(count)s minutes ago"
msgstr[0] "%(count)s хвіліну таму"
msgstr[1] "%(count)s хвіліны таму"
msgstr[2] "%(count)s хвілінаў таму"

#: weblate/trans/templatetags/translations.py:309
msgid "an hour ago"
msgstr "часіну таму"

#: weblate/trans/templatetags/translations.py:311
#, python-format
msgid "%(count)s hour ago"
msgid_plural "%(count)s hours ago"
msgstr[0] "%(count)s гадзіну таму"
msgstr[1] "%(count)s гадзіны таму"
msgstr[2] "%(count)s гадзінаў таму"

#: weblate/trans/templatetags/translations.py:328
msgid "a year from now"
msgstr "налета"

#: weblate/trans/templatetags/translations.py:330
#, python-format
msgid "%(count)s year from now"
msgid_plural "%(count)s years from now"
msgstr[0] "праз %(count)s год"
msgstr[1] "праз %(count)s гады"
msgstr[2] "праз %(count)s гадоў"

#: weblate/trans/templatetags/translations.py:335
msgid "a month from now"
msgstr "празь месяц"

#: weblate/trans/templatetags/translations.py:337
#, python-format
msgid "%(count)s month from now"
msgid_plural "%(count)s months from now"
msgstr[0] "праз %(count)s месяц"
msgstr[1] "праз %(count)s месяцы"
msgstr[2] "праз %(count)s месяцаў"

#: weblate/trans/templatetags/translations.py:342
#, python-format
msgid "%(count)s week from now"
msgid_plural "%(count)s weeks from now"
msgstr[0] "праз %(count)s тыдзень"
msgstr[1] "праз %(count)s тыдні"
msgstr[2] "праз %(count)s тыдняў"

#: weblate/trans/templatetags/translations.py:346
msgid "tomorrow"
msgstr "заўтра"

#: weblate/trans/templatetags/translations.py:348
msgid "a week from now"
msgstr "праз тыдзень"

#: weblate/trans/templatetags/translations.py:350
#, python-format
msgid "%(count)s day from now"
msgid_plural "%(count)s days from now"
msgstr[0] "праз %(count)s дзень"
msgstr[1] "праз %(count)s дні"
msgstr[2] "праз %(count)s дзён"

#: weblate/trans/templatetags/translations.py:356
msgid "a second from now"
msgstr "зараз"

#: weblate/trans/templatetags/translations.py:358
#, python-format
msgid "%(count)s second from now"
msgid_plural "%(count)s seconds from now"
msgstr[0] "праз %(count)s сякунду"
msgstr[1] "праз %(count)s сякунды"
msgstr[2] "праз %(count)s сякундаў"

#: weblate/trans/templatetags/translations.py:365
msgid "a minute from now"
msgstr "праз хвіліну"

#: weblate/trans/templatetags/translations.py:367
#, python-format
msgid "%(count)s minute from now"
msgid_plural "%(count)s minutes from now"
msgstr[0] "праз %(count)s хвіліну"
msgstr[1] "праз %(count)s хвіліны"
msgstr[2] "праз %(count)s хвілінаў"

#: weblate/trans/templatetags/translations.py:374
msgid "an hour from now"
msgstr "праз часіну"

#: weblate/trans/templatetags/translations.py:376
#, python-format
msgid "%(count)s hour from now"
msgid_plural "%(count)s hours from now"
msgstr[0] "праз %(count)s гадзіну"
msgstr[1] "праз %(count)s гадзіны"
msgstr[2] "праз %(count)s гадзінаў"

#: weblate/trans/validators.py:41 weblate/trans/validators.py:51
#: weblate/trans/validators.py:71
#, python-format
msgid "Bad format string (%s)"
msgstr "Няслушны фармат радка (%s)"

#: weblate/trans/validators.py:80
msgid "File mask does not contain * as a language placeholder!"
msgstr "Маска файла не ўтрымоўвае * у якасці запаўняльніка для мовы!"

#: weblate/trans/validators.py:90
msgid ""
"Value of 1 is not allowed for autoaccept as every user gives vote to his "
"suggestion."
msgstr ""
"Значэнне 1 не дазваляецца для аўта-прыняцця, бо кожны карыстальнік галасуе "
"за сваю прапанову."

#: weblate/trans/validators.py:104
#, python-format
msgid "Invalid check flag: \"%s\""
msgstr "Хібны флаг праверкі: «%s»"

#: weblate/trans/views/basic.py:62
msgid ""
"You have activated your account, now you should set the password to be able "
"to login next time."
msgstr ""
"Ваш уліковы запіс актывавана. Цяпер задайце пароль, каб уваходзіць потым."

#: weblate/trans/views/basic.py:81
msgid "Please set your full name in your profile."
msgstr "Калі ласка, пазначце сваё поўнае імя ў анкеце."

#: weblate/trans/views/basic.py:144
#, python-format
msgid "Search for %s"
msgstr "Шукаць %s"

#: weblate/trans/views/basic.py:150
msgid "Invalid search query!"
msgstr "Хібнае пошукавае запытанне!"

#: weblate/trans/views/basic.py:181
#, python-format
msgid ""
"<a href=\"%(url)s\">Translation project for %(project)s</a> currently "
"contains %(total)s strings for translation and is <a href=\"%(url)s\">being "
"translated into %(languages)s languages</a>. Overall, these translations are "
"%(percent)s%% complete."
msgstr ""
"<a href=\"%(url)s\">Праект перакладу %(project)s</a> на дадзены момант "
"утрымоўвае %(total)s радкоў на пераклад і <a href=\"%(url)s\">перакладаецца "
"на %(languages)s моў</a>. Агулам пераклады скончаныя на %(percent)s%%."

#: weblate/trans/views/basic.py:190
#, python-format
msgid ""
"<a href=\"%(url)s\">Translation project for %(project)s</a> into English "
"currently contains %(total)s strings for translation and is %(percent)s%% "
"complete."
msgstr ""
"<a href=\"%(url)s\">Праект перакладу %(project)s</a> на беларускую "
"ўтрымоўвае %(total)s радкоў на пераклад, з якіх перакладзена %(percent)s%%."

#: weblate/trans/views/basic.py:338
msgid "Page Not Found"
msgstr "Старонка не знойдзена"

#: weblate/trans/views/basic.py:353
msgid "Permission Denied"
msgstr "У доступе адмоўлена"

#: weblate/trans/views/basic.py:448
msgid "Chosen translation already exists in this project!"
msgstr "Выбраны пераклад ужо існуе ў праекце!"

#: weblate/trans/views/basic.py:455
msgid ""
"A request for a new translation has been sent to the project's maintainers."
msgstr "Запытанне на новы пераклад адпраўлена даглядчыкам праекта."

#: weblate/trans/views/basic.py:464
msgid "Failed to process new translation request!"
msgstr "Не ўдалося апрацаваць запрос на новы пераклад!"

#: weblate/trans/views/changes.py:98
msgid "Failed to find matching project!"
msgstr "Не ўдалося знайсці адпаведнага праекту!"

#: weblate/trans/views/changes.py:113
msgid "Failed to find matching language!"
msgstr "Не ўдалося знайсці адпаведнай мовы!"

#: weblate/trans/views/changes.py:128
msgid "Failed to find matching user!"
msgstr "Не ўдалося знайсці адпаведнага карыстальніка!"

#: weblate/trans/views/dictionary.py:44
#, python-format
msgid "%(language)s dictionary for %(project)s"
msgstr "%(language)s слоўнік для %(project)s"

#: weblate/trans/views/dictionary.py:60
msgid "Dictionaries"
msgstr "Слоўнікі"

#: weblate/trans/views/dictionary.py:160
msgid "No words to import found in file."
msgstr "Не знойдзена слоў на імпарт."

#: weblate/trans/views/dictionary.py:165
#, python-format
msgid "Imported %d words from file."
msgstr "Імпартавана %d слоў."

#: weblate/trans/views/dictionary.py:170
#, python-format
msgid "File upload has failed: %s"
msgstr "Не ўдалося загрузіць файл: %s"

#: weblate/trans/views/dictionary.py:173 weblate/trans/views/dictionary.py:175
#: weblate/trans/views/edit.py:683
msgid "Failed to process form!"
msgstr "Не ўдалося апрацаваць фармуляр!"

#: weblate/trans/views/edit.py:65
#, python-format
msgid "Fulltext search for \"%s\""
msgstr "Паўнатэкставы пошук паводле \"%s\""

#: weblate/trans/views/edit.py:67
#, python-format
msgid "Search for exact string \"%s\""
msgstr "Шукаць дакладна \"%s\""

#: weblate/trans/views/edit.py:69
#, python-format
msgid "Substring search for \"%s\""
msgstr "Шукаць падрадок \"%s\""

#: weblate/trans/views/edit.py:94
#, python-format
msgid "Error in parameter %(field)s: %(error)s"
msgstr "Памылка ў параметры %(field)s: %(error)s"

#: weblate/trans/views/edit.py:113 weblate/trans/views/edit.py:577
msgid "Invalid search string!"
msgstr "Хібнае пошукавае запытанне!"

#: weblate/trans/views/edit.py:136
#, python-format
msgid "Review of translations since %s"
msgstr "Праглядзець пераклады ад %s"

#: weblate/trans/views/edit.py:169 weblate/trans/views/edit.py:179
msgid "No string matched your search!"
msgstr "Ніводнага радка не знойдзена паводле запытання!"

#: weblate/trans/views/edit.py:209
msgid "Your suggestion is empty!"
msgstr "Прапанова пустая!"

#: weblate/trans/views/edit.py:216
msgid "You don't have privileges to add suggestions!"
msgstr "Вам бракуе правоў, каб дадаваць прапановы!"

#: weblate/trans/views/edit.py:224
#, fuzzy
#| msgid "Only suggestions are allowed in this translation!"
msgid "Suggestions are not allowed on this translation!"
msgstr "У гэтым перакладзе дазволеныя толькі прапановы!"

#: weblate/trans/views/edit.py:236
msgid ""
"There is currently no active translator for this translation, please "
"consider becoming a translator as your suggestion might otherwise remain "
"unreviewed."
msgstr ""
"Пакуль нямашака актыўных перакладчыкаў на гэтую мову. Падумайце, магчыма, "
"вам варта стаць перакладчыкам, іначай вашая прапанова можа быць ніколі не "
"разгледжана."

#: weblate/trans/views/edit.py:272
#, python-format
msgid "Following fixups were applied to translation: %s"
msgstr "Наступныя папраўкі былі дастасаваныя да перакладу: %s"

#: weblate/trans/views/edit.py:287
#, python-brace-format
msgid "Some checks have failed on your translation: {0}"
msgstr "Ваш пераклад не прайшоў некаторых праверак: {0}"

#: weblate/trans/views/edit.py:327 weblate/trans/views/edit.py:362
#: weblate/trans/views/edit.py:403
msgid "You don't have privileges to save translations!"
msgstr "Вам не дастае правоў для захавання перакладу!"

#: weblate/trans/views/edit.py:332
msgid "Only suggestions are allowed in this translation!"
msgstr "У гэтым перакладзе дазволеныя толькі прапановы!"

#: weblate/trans/views/edit.py:370
msgid "Invalid merge request!"
msgstr "Хібнае запытанне на зліццё!"

#: weblate/trans/views/edit.py:383
msgid "Can not merge different messages!"
msgstr "Немагчыма зліць розныя паведамленні!"

#: weblate/trans/views/edit.py:420
msgid "Can not revert to different unit!"
msgstr "Немагчыма адкаціцца да іншага модуля!"

#: weblate/trans/views/edit.py:425
msgid "Can not revert to empty translation!"
msgstr "Немагчыма адкаціцца да пустога перакладу!"

#: weblate/trans/views/edit.py:456
msgid "You do not have privilege to accept suggestions!"
msgstr "Вам не дастае правоў, каб прымаць прапановы!"

#: weblate/trans/views/edit.py:465
msgid "You do not have privilege to delete suggestions!"
msgstr "Вам не дастае правоў на выдаленне прапаноў!"

#: weblate/trans/views/edit.py:473 weblate/trans/views/edit.py:481
msgid "You do not have privilege to vote for suggestions!"
msgstr "Вам не дастае правоў для галасавання за прапановы!"

#: weblate/trans/views/edit.py:487
msgid "Invalid suggestion!"
msgstr "Хібная прапанова!"

#: weblate/trans/views/edit.py:681
msgid "Automatic translation completed."
msgstr "Аўтаматычны пераклад скончаны."

#: weblate/trans/views/edit.py:709
msgid "Posted new comment"
msgstr "Апублікаваны новы каментарый"

#: weblate/trans/views/edit.py:711
msgid "Failed to add comment!"
msgstr "Не ўдалося дадаць каментарый!"

#: weblate/trans/views/edit.py:807
msgid "Failed to save translation!"
msgstr "Не ўдалося захаваць пераклад!"

#: weblate/trans/views/files.py:83
msgid "Access denied."
msgstr "Адмоўлена ў доступе."

#: weblate/trans/views/files.py:123
#, python-format
msgid "File content successfully merged into translation, processed %d string."
msgid_plural ""
"File content successfully merged into translation, processed %d strings."
msgstr[0] "Змесціва файла паспяхова зліта з перакладам, апрацаваны %d радок."
msgstr[1] "Змесціва файла паспяхова зліта з перакладам, апрацавана %d радкоў."
msgstr[2] "Змесціва файла паспяхова зліта з перакладам, апрацавана %d радкі."

#: weblate/trans/views/files.py:134
#, python-format
msgid "There were no new strings in uploaded file, processed %d string."
msgid_plural ""
"There were no new strings in uploaded file, processed %d strings."
msgstr[0] "Не знойдзена новых радкоў у загружаным файле, апрацаваны %d радок."
msgstr[1] "Не знойдзена новых радкоў у загружаным файле, апрацавана %d радкоў."
msgstr[2] "Не знойдзена новых радкоў у загружаным файле, апрацавана %d радкі."

#: weblate/trans/views/files.py:144
#, python-format
msgid "File content merge failed: %s"
msgstr "Не ўдалося зліць змесціва файла: %s"

#: weblate/trans/views/git.py:36 weblate/trans/views/git.py:47
#: weblate/trans/views/git.py:58
msgid "All pending translations were committed."
msgstr "Чарга рэвізій перакладу запісана."

#: weblate/trans/views/git.py:69 weblate/trans/views/git.py:80
#: weblate/trans/views/git.py:91
msgid "All repositories were updated."
msgstr "Усе рэпазіторыі абноўлены."

#: weblate/trans/views/git.py:102 weblate/trans/views/git.py:113
#: weblate/trans/views/git.py:124
msgid "All repositories were pushed."
msgstr "Усе рэпазіторыі адасланыя."

#: weblate/trans/views/git.py:135 weblate/trans/views/git.py:146
#: weblate/trans/views/git.py:157
msgid "All repositories have been reset."
msgstr "Усе рэпазіторыі скінуты."

#: weblate/trans/views/lock.py:39
msgid "Translation is now locked for you."
msgstr "Пераклад цяпер заблакіраваны на вас."

#: weblate/trans/views/lock.py:63
msgid "Translation is now open for translation updates."
msgstr "Пераклад цяпер адкрыты для абнаўлення."

#: weblate/trans/views/lock.py:81
msgid "Subproject is now locked for translation updates!"
msgstr "Падпраект цяпер заблакіраваны для абнаўлення перакладу!"

#: weblate/trans/views/lock.py:97
msgid "Subproject is now open for translation updates."
msgstr "Падпраект цяпер адкрыты для абнаўлення перакладу."

#: weblate/trans/views/lock.py:116
msgid "All subprojects are now locked for translation updates!"
msgstr "Усе падпраекты цяпер заблакіраваны для абнаўлення перакладу!"

#: weblate/trans/views/lock.py:133
msgid "Project is now open for translation updates."
msgstr "Праект цяпер адкрыты для абнаўлення перакладу."

#: weblate/trans/views/source.py:75
#, python-format
msgid "Review source strings in %s"
msgstr "Праглядзець ключы ў %s"

#: weblate/trans/views/source.py:99
#, python-format
msgid "Source strings in %s"
msgstr "Ключы ў %s"

#: weblate/trans/views/source.py:116
#, fuzzy
#| msgid "Failed to find matching project!"
msgid "Failed to change a priority!"
msgstr "Не ўдалося знайсці адпаведнага праекту!"

#: weblate/trans/widgets.py:267
#, python-format
msgid ""
"translating %(count)d strings into %(languages)d languages\n"
"%(percent)d%% complete, help us improve!"
msgstr ""
"перакладзена %(count)d радкоў на %(languages)d моў\n"
"%(percent)d%% зроблена, дапамажыце палепшыць!"

#. Translators: please use your language name instead of English
#: weblate/trans/widgets.py:271
#, python-format
msgid ""
"translating %(count)d strings into English\n"
"%(percent)d%% complete, help us improve!"
msgstr ""
"перакладзена %(count)d радкоў на беларускую\n"
"%(percent)d%% зроблена, дапамажыце палепшыць!"

#: weblate/trans/widgets.py:292
#, python-format
msgid ""
"translation\n"
"%(percent)d%% done"
msgstr ""
"пераклад\n"
"%(percent)d%% зроблена"

#. Translators: please use your language name instead of English
#: weblate/trans/widgets.py:294
#, python-format
msgid ""
"English translation\n"
"%(percent)d%% done"
msgstr ""
"Беларускі пераклад\n"
"%(percent)d%% зроблена"

#: weblate/trans/widgets.py:323 weblate/trans/widgets.py:360
msgid "translated"
msgstr "перакладзена"

#, fuzzy
#~| msgid "Comments"
#~ msgid "Comments "
#~ msgstr "Каментарыі"

#~ msgid "contact"
#~ msgstr "сувязь"

#~ msgid "hosting"
#~ msgstr "хостынг"

#~ msgid "Avatar"
#~ msgstr "Аватара"

#~ msgid "Recent contributions"
#~ msgstr "Нядаўнія ўнёскі"

#~ msgid "Logged in as %(name)s"
#~ msgstr "Вы ўвайшлі як %(name)s"

#~ msgid "checks"
#~ msgstr "праверкі"

#~ msgid ""
#~ "More information about this check is available in the <a href=\"%(link)s"
#~ "\">documentation</a>."
#~ msgstr ""
#~ "Дадатковую інфармацыю пра гэтую праверку можна пачэрпнуць у <a href="
#~ "\"%(link)s\">дакументацыі</a>."

#~ msgid "Failures"
#~ msgstr "Памылкі"

#~ msgid "There are no matching failed checks!"
#~ msgstr "Няма трапных няпройдзеных праверак!"

#~ msgid "data"
#~ msgstr "звесткі"

#, fuzzy
#~| msgid "Message"
#~ msgid "Messages"
#~ msgstr "Паведамленне"

#~ msgid "Summaries"
#~ msgstr "Зводкі"

#~ msgid "Others"
#~ msgstr "Іншыя"

#~ msgid "No other strings found."
#~ msgstr "Больш радкоў не знойдзена."

#~ msgid "languages"
#~ msgstr "мовы"

#~ msgid "Translated strings"
#~ msgstr "Перакладзеныя радкі"

#~ msgid "Subprojects"
#~ msgstr "Падпраекты"

#~ msgid "Subproject"
#~ msgstr "Падпраект"

#~ msgid "Project website:"
#~ msgstr "Сайт праекта:"

#~ msgid "Translation license:"
#~ msgstr "Ліцэнзія пераклада:"

#~ msgid "search"
#~ msgstr "пошук"

#~ msgid "Report missing language"
#~ msgstr "Паведаміць пра адсутную мову"

#, fuzzy
#~| msgid "Machine readable data"
#~ msgid "Machine-readable data"
#~ msgstr "Звесткі для машыннага счытвання"

#~ msgid "Git repository:"
#~ msgstr "Git-рэпазіторый:"

#~ msgid "changes"
#~ msgstr "зьмены"

#~ msgid "Special characters:"
#~ msgstr "Службовыя знакі:"

#~ msgid "Suggested by %(user)s"
#~ msgstr "Прапанавана карыстальнікам %(user)s"

#~ msgid "Suggested by anonymous user"
#~ msgstr "Прапанавана ананімным карыстальнікам"

#~ msgid "Translation context"
#~ msgstr "Кантэкст пераклада"

#~ msgid "Same message used in different subprojects"
#~ msgstr "Адно і тое-ж паведамленне ужываецца ў розных падпраектах"

#~ msgid "All locations"
#~ msgstr "Супадзенні ў праектах"

#~ msgid "Words extracted from glossary"
#~ msgstr "Словы з гласарыя"

#~ msgid "Comments about this translation"
#~ msgstr "Каментарыі на гэты пераклад"

#~ msgid "Comments (%(count)s)"
#~ msgstr "Каментарыяў (%(count)s)"

#~ msgid "Source string details and feedback"
#~ msgstr "Падрабязнасці пра ключы і зваротная сувязь"

#~ msgid "Source (%(count)s)"
#~ msgstr "Ключоў (%(count)s)"

#~ msgid "You are not allowed to add comments."
#~ msgstr "Вы не можаце пакідаць каментарыяў."

#~ msgid "Stats"
#~ msgstr "Статыстыка"

#~ msgid ""
#~ "You can <a href=\"%(download_url)s\">download</a> file for offline "
#~ "translation."
#~ msgstr ""
#~ "Файл можна <a href=\"%(download_url)s\">спампаваць</a> для перакладу на "
#~ "вашым кампутары."

#~ msgid ""
#~ "You can also <a href=\"%(pack_download_url)s\">download</a> compiled file "
#~ "to use within the application."
#~ msgstr ""
#~ "Таксама можна <a href=\"%(pack_download_url)s\">спампаваць</a> "
#~ "скампіляваны файл для выкарыстання ў праграме."

#~ msgid "Strings (%(count)s):"
#~ msgstr "Радкоў (%(count)s):"

#~ msgid "Words (%(count)s):"
#~ msgstr "Слоў (%(count)s):"

#~ msgid "Used in"
#~ msgstr "Ужываецца ў"

#~ msgid "First seen"
#~ msgstr "Упершыню ўжыта"

#~ msgid "Subproject name"
#~ msgstr "Імя падпраекта"

#~ msgid "Strings with any failing checks (%d)"
#~ msgstr "Радкоў з няпройдзенымі праверкамі (%d)"

#~ msgid "Untranslated strings (%d)"
#~ msgstr "Неперакладзеных радкоў (%d)"

#~ msgid "Fuzzy strings (%d)"
#~ msgstr "Няпэўных радкоў (%d)"

#~ msgid "Strings with suggestions (%d)"
#~ msgstr "Радкоў з прапановамі (%d)"

#~ msgid ""
#~ "Should your language be missing, please <a href=\"%(contact_url)s?"
#~ "subject=New+language+request+for+%(object)s\">contact us</a>."
#~ msgstr ""
#~ "Калі вашай мовы няма, калі ласка, <a href=\"%(contact_url)s?subject=New"
#~ "+language+request+for+%(object)s\">скантактуйцеся з намі</a>."

#~ msgid "Avatar for %s"
#~ msgstr "Аватара для %s"

#~ msgid "First name"
#~ msgstr "Імя"

#~ msgid "First and last name should be different!"
#~ msgstr "Імя і прозвішча павінны адрознівацца!"

#~ msgid "Username needs to have at least five characters."
#~ msgstr "Імя карыстальніка мусіць мець даўжыню мінімум пяць знакаў."

#~ msgid ""
#~ "Your profile has been migrated, you might want to adjust preferences."
#~ msgstr ""
#~ "Ваш уліковы запіс змігрэйціўся. Магчыма, вы жадаеце падправіць "
#~ "настаўленні."

#~ msgid "Account activation"
#~ msgstr "Актывацыя ўліковага запісу"

#~ msgid "Logged out"
#~ msgstr "Выйсці"

#~ msgid "Password changed"
#~ msgstr "Пароль зменены"

#~ msgid "Old password"
#~ msgstr "Стары пароль"

#~ msgid "New password confirmation"
#~ msgstr "Пацверджанне новага пароля"

#~ msgid "The two password fields didn't match."
#~ msgstr "Паданыя паролі не супадаюць."

#~ msgid "Your account could not be activated"
#~ msgstr "Ваш уліковы запіс не ўдалося актываваць"

#~ msgid ""
#~ "This may be because it is already active or because you waited over "
#~ "%(days)s day to activate it."
#~ msgid_plural ""
#~ "This may be because it is already active or because you waited over "
#~ "%(days)s days to activate it."
#~ msgstr[0] ""
#~ "Магчыма, ён ужо актываваны, альбо вы прачакалі больш за %(days)s дзень "
#~ "перад тым, як актываваць."
#~ msgstr[1] ""
#~ "Магчыма, ён ужо актываваны, альбо вы прачакалі больш за %(days)s дзён "
#~ "перад тым, як актываваць."
#~ msgstr[2] ""
#~ "Магчыма, ён ужо актываваны, альбо вы прачакалі больш за %(days)s дні "
#~ "перад тым, як актываваць."

#~ msgid ""
#~ "If this is not the case, please <a href=\"%(contact_url)s\">contact</a> "
#~ "the website administrator. Otherwise, you may <a href=\"%(reg_url)s"
#~ "\">register again</a>."
#~ msgstr ""
#~ "Калі гэта не так, калі ласка, <a href=\"%(contact_url)s\">скантактуйцеся</"
#~ "a> з адміністратарам сайта. Альбо паспрабуйце <a href=\"%(reg_url)s"
#~ "\">зарэгістравацца нанова</a>."

#~ msgid ""
#~ "You might want to <a href=\"%(profile_url)s\">adjust your profile</a> now."
#~ msgstr ""
#~ "Магчыма, зараз вы жадаеце <a href=\"%(profile_url)s\">наставіць ваш "
#~ "уліковы запіс</a>."

#~ msgid "Log in again"
#~ msgstr "Увайсці яшчэ раз"

#~ msgid "Please correct the error below."
#~ msgid_plural "Please correct the errors below."
#~ msgstr[0] "Калі ласка, выпраўце памылку ніжэй."
#~ msgstr[1] "Калі ласка, выпраўце памылкі ніжэй."
#~ msgstr[2] "Калі ласка, выпраўце памылкі ніжэй."

#~ msgid ""
#~ "Please enter your old password, for security's sake, and then enter your "
#~ "new password twice so we can verify you typed it in correctly."
#~ msgstr ""
#~ "Увядзіце свой стары пароль з мэтай бяспекі. Затым увядзіце новы пароль "
#~ "двойчы дзеля выключэння памылкі друку."

#~ msgid "Your password has been set. You may go ahead and log in now."
#~ msgstr "Ваш пароль настаўлены. Цяпер вы можаце ўвайсці."

#~ msgid "Log in"
#~ msgstr "Увайсці"

#~ msgid ""
#~ "The password reset link is invalid, possibly because it has already been "
#~ "used. Please request a new password reset."
#~ msgstr ""
#~ "Спасылка на скід пароля некарэктная. Магчыма, з яе ўжо скарысталі. "
#~ "Запытайце скід пароля нанова."

#~ msgid ""
#~ "We've e-mailed you instructions for setting your password to the e-mail "
#~ "address you submitted. You should be receiving it shortly."
#~ msgstr ""
#~ "Інструкцыі для настаўлення пароля былі высланыя на ваш эл. адрас. Яны "
#~ "прыйдуць неўзабаве."

#~ msgid ""
#~ "You're receiving this e-mail because you requested a password reset for "
#~ "your user account at %(site_name)s."
#~ msgstr ""
#~ "Вы атрымалі гэты ліст, таму што запытвалі скід пароля для вашага "
#~ "ўліковага запісу на %(site_name)s."

#~ msgid "Please go to the following page and choose a new password:"
#~ msgstr "Задайце новы пароль на наступнай старонцы:"

#~ msgid "Your username, in case you've forgotten:"
#~ msgstr "Вашае імя карыстальніка, на выпадак, калі вы забылі:"

#~ msgid "Thanks for using our site!"
#~ msgstr "Дзякуем за карыстанне нашым сайтам!"

#~ msgid "The %(site_name)s team"
#~ msgstr "Каманда %(site_name)s"

#~ msgid "You need to log in to be able to save translations!"
#~ msgstr "Вам трэба ўвайсці, каб захаваць пераклад!"

#~ msgid "You can change password on <a href=\"%(pw_url)s\">separate page</a>."
#~ msgstr ""
#~ "Пароль можна змяніць на <a href=\"%(pw_url)s\">асобнай старонцы</a>."

#~ msgid "Invalid link to repository!"
#~ msgstr "Хібная спасылка на рэпазіторый!"

#~ msgid ""
#~ "There are %(count)s strings, out of which %(translated)s&#37; is "
#~ "translated and %(fuzzy)s&#37; is fuzzy."
#~ msgstr ""
#~ "Агулам пераклад змяшчае %(count)s радкоў, %(translated)s&#37; з іх "
#~ "перакладзена і %(fuzzy)s&#37; няпэўных."

#~ msgid ""
#~ "There are %(words)s words, out of which %(percent)s&#37; (%(translated)s) "
#~ "is translated."
#~ msgstr ""
#~ "Ён утрымоўвае %(words)s слоў, з якіх %(percent)s&#37; (%(translated)s) "
#~ "перакладзена."

#, fuzzy
#~| msgid "New language"
#~ msgid "Add new language"
#~ msgstr "Новая мова"

#~ msgid "Invalid text direction"
#~ msgstr "Няслушны накірунак тэксту"

#~ msgid "Text direction can be either LTR or RTL"
#~ msgstr "Накірунак тэксту можа быць альбо злева-направа альбо справа-налева"<|MERGE_RESOLUTION|>--- conflicted
+++ resolved
@@ -8,17 +8,10 @@
 "Project-Id-Version: PACKAGE VERSION\n"
 "Report-Msgid-Bugs-To: weblate@lists.cihar.com\n"
 "POT-Creation-Date: 2014-10-05 20:21+0200\n"
-<<<<<<< HEAD
-"PO-Revision-Date: 2014-08-27 04:48+0200\n"
-"Last-Translator: Kastuś Kašenia <KKaszenia@tut.by>\n"
-"Language-Team: Belarusian <https://hosted.weblate.org/projects/weblate/"
-"master/be/>\n"
-=======
 "PO-Revision-Date: 2014-10-06 14:51+0200\n"
 "Last-Translator: Michal Čihař <michal@cihar.com>\n"
 "Language-Team: Belarusian "
 "<https://hosted.weblate.org/projects/weblate/bootstrap/be/>\n"
->>>>>>> 6e9f1723
 "Language: be\n"
 "MIME-Version: 1.0\n"
 "Content-Type: text/plain; charset=UTF-8\n"
@@ -553,26 +546,13 @@
 "Translated content has to be released under <a href=\"http://en.wikipedia."
 "org/wiki/Free_software_license\">free license</a>."
 msgstr ""
-<<<<<<< HEAD
-=======
 "Перакладзены кантэнт мае ісці пад <a href=\"http://en.wikipedia.org/wiki/"
 "Free_software_license\">свабоднай ліцэнзіяй</a>."
->>>>>>> 6e9f1723
 
 #: weblate/html/accounts/hosting.html:38
 msgid ""
 "Source code has to be publicly available in supported version control system."
 msgstr ""
-<<<<<<< HEAD
-
-#: weblate/html/accounts/hosting.html:39
-msgid "There is no guarantee for service availability or quality."
-msgstr ""
-
-#: weblate/html/accounts/hosting.html:45
-msgid "Commercial hosting"
-msgstr ""
-=======
 "Зыходны код мусіць быць публічна даступным у падтрымванай сістэме кантролю "
 "версій."
 
@@ -583,7 +563,6 @@
 #: weblate/html/accounts/hosting.html:45
 msgid "Commercial hosting"
 msgstr "Камерцыйны хостынг"
->>>>>>> 6e9f1723
 
 #: weblate/html/accounts/hosting.html:48
 msgid ""
@@ -709,7 +688,6 @@
 msgid ""
 "The secondary languages are shown next to the source string when translating."
 msgstr ""
-<<<<<<< HEAD
 
 #: weblate/html/accounts/profile.html:56 weblate/html/accounts/profile.html:91
 #: weblate/html/accounts/profile.html:117
@@ -729,27 +707,6 @@
 msgid "Subscription settings"
 msgstr "Падпіскі"
 
-=======
-
-#: weblate/html/accounts/profile.html:56 weblate/html/accounts/profile.html:91
-#: weblate/html/accounts/profile.html:117
-#: weblate/html/accounts/profile.html:189
-#: weblate/html/accounts/profile.html:235
-#: weblate/html/admin/performance.html:23
-#: weblate/html/admin/performance.html:31 weblate/html/base.html:70
-#: weblate/html/check.html:42 weblate/html/check_project.html:43
-#: weblate/html/check_subproject.html:47 weblate/html/checks.html:35
-#: weblate/html/footer.html:9
-msgid "Documentation"
-msgstr "Дакументацыя"
-
-#: weblate/html/accounts/profile.html:75
-#, fuzzy
-#| msgid "Subscriptions"
-msgid "Subscription settings"
-msgstr "Падпіскі"
-
->>>>>>> 6e9f1723
 #: weblate/html/accounts/profile.html:88
 msgid "You will receive chosen notifications via email for all your languages."
 msgstr ""
@@ -1111,21 +1068,12 @@
 #: weblate/html/base.html:51 weblate/html/base.html.py:89
 msgid "Dashboard"
 msgstr ""
-<<<<<<< HEAD
 
 #: weblate/html/base.html:54 weblate/html/index.html:27
 #: weblate/html/index.html.py:53
 msgid "Your translations"
 msgstr "Вашыя пераклады"
 
-=======
-
-#: weblate/html/base.html:54 weblate/html/index.html:27
-#: weblate/html/index.html.py:53
-msgid "Your translations"
-msgstr "Вашыя пераклады"
-
->>>>>>> 6e9f1723
 #: weblate/html/base.html:75
 msgid "Logout"
 msgstr "Выйсці"
@@ -1173,11 +1121,7 @@
 msgid ""
 "Customizable quality checks will help you in improving quality of "
 "translations."
-<<<<<<< HEAD
-msgstr ""
-=======
 msgstr "Рэгуляваныя праверкі якасці дапамогуць палепшыць узровень перакладаў."
->>>>>>> 6e9f1723
 
 #: weblate/html/data-root.html:6 weblate/html/index.html:43
 #: weblate/html/share.html:30
@@ -2230,11 +2174,7 @@
 #: weblate/html/translate.html:242 weblate/html/translation.html:187
 #: weblate/html/translation.html.py:331 weblate/trans/forms.py:86
 msgid "Loading…"
-<<<<<<< HEAD
-msgstr ""
-=======
 msgstr "Загрузка…"
->>>>>>> 6e9f1723
 
 #: weblate/html/index.html:126
 msgid "Most active translators"
@@ -3046,19 +2986,11 @@
 #: weblate/html/translate.html:126
 msgid "List of recent changes done in Weblate"
 msgstr "Спіс нядаўніх зменаў у Weblate"
-<<<<<<< HEAD
 
 #: weblate/html/translate.html:137 weblate/html/translate.html.py:205
 msgid "State"
 msgstr "Стан"
 
-=======
-
-#: weblate/html/translate.html:137 weblate/html/translate.html.py:205
-msgid "State"
-msgstr "Стан"
-
->>>>>>> 6e9f1723
 #: weblate/html/translate.html:165
 #, python-format
 msgid "%(user)s has suggested"
@@ -3105,7 +3037,6 @@
 #: weblate/html/translate.html:290 weblate/trans/forms.py:566
 msgid "New comment"
 msgstr "Новы каментарый"
-<<<<<<< HEAD
 
 #: weblate/html/translate.html:292
 #, fuzzy
@@ -3235,137 +3166,6 @@
 "паправіць неадпаведныя пераклады альбо перакласці новы падпраект пры "
 "дапамозе памяці пераклада."
 
-=======
-
-#: weblate/html/translate.html:292
-#, fuzzy
-#| msgid ""
-#| "You can share comments about source string for this translation with "
-#| "other translators and developers."
-msgid ""
-"You can share comments about this string with other translators and "
-"developers."
-msgstr ""
-"Каментарыямі пра ключы ў гэтым перакладзе можна дзяліцца з іншымі "
-"перакладчыкамі і распрацоўнікамі."
-
-#: weblate/html/translate.html:315
-#, fuzzy
-#| msgid "Strings to check"
-msgid "Things to check"
-msgstr "Радкі на праверку"
-
-#: weblate/html/translate.html:333
-msgid "Glossary"
-msgstr "Гласарый"
-
-#: weblate/html/translate.html:351
-msgid "Copy word to translation"
-msgstr "Скапіраваць слова ў пераклад"
-
-#: weblate/html/translate.html:351 weblate/trans/forms.py:87
-msgid "Copy"
-msgstr "Капіяваць"
-
-#: weblate/html/translate.html:359
-#, fuzzy
-#| msgid "No related strings found in dictionary."
-msgid "No related strings were found in the glossary."
-msgstr "Адпаведных слоў у слоўніку не знойдзена."
-
-#: weblate/html/translate.html:363
-msgid "Manage glossary"
-msgstr "Кіраваць гласарыем"
-
-#: weblate/html/translate.html:368
-#, fuzzy
-#| msgid "More information"
-msgid "Source information"
-msgstr "Падрабязней"
-
-#: weblate/html/translate.html:373
-msgid "Context"
-msgstr "Кантэкст"
-
-#: weblate/html/translate.html:381
-msgid "Flags"
-msgstr "Пазнакі"
-
-#: weblate/html/translate.html:389
-#, fuzzy
-#| msgid "Strings to review"
-msgid "String priority"
-msgstr "Радкі на прагляд"
-
-#: weblate/html/translation.html:28
-msgid "Files"
-msgstr "Файлы"
-
-#: weblate/html/translation.html:31
-#, fuzzy
-#| msgid "Optional short summary of license used for translations."
-msgid "Download for an offline translation."
-msgstr "Неабавязковая сціслая вытрымка з ліцэнзіі перакладу."
-
-#: weblate/html/translation.html:31
-msgid "Download source file"
-msgstr ""
-
-#: weblate/html/translation.html:33
-msgid "Download for using within an application."
-msgstr ""
-
-#: weblate/html/translation.html:33
-#, fuzzy
-#| msgid "Copy word to translation"
-msgid "Download compiled translation"
-msgstr "Скапіраваць слова ў пераклад"
-
-#: weblate/html/translation.html:36
-#, fuzzy
-#| msgid "Your translations"
-msgid "Upload translation"
-msgstr "Вашыя пераклады"
-
-#: weblate/html/translation.html:46 weblate/html/translation.html.py:196
-msgid "Locking"
-msgstr "Блакіраванне"
-
-#: weblate/html/translation.html:51 weblate/html/translation.html.py:142
-#: weblate/trans/models/changes.py:170
-msgid "Automatic translation"
-msgstr "Аўтаматычны пераклад"
-
-#: weblate/html/translation.html:78 weblate/html/widgets.html:60
-#: weblate/html/widgets.html.py:68 weblate/html/widgets.html:75
-#: weblate/html/widgets.html.py:83
-msgid "Translation status"
-msgstr "Стан пераклада"
-
-#: weblate/html/translation.html:83 weblate/html/translation.html.py:265
-#: weblate/html/translation_info.html:9
-msgid "Strings"
-msgstr "Радкі"
-
-#: weblate/html/translation.html:144
-#, fuzzy
-#| msgid ""
-#| "Automatic translation takes existing translations in this project and "
-#| "applies it to the current subproject. It can be used to push translations "
-#| "to a different branch, to fix inconsistent translations or to translate "
-#| "new subproject using translation memory."
-msgid ""
-"Automatic translation takes existing translations in this project and "
-"applies it to the current resource. It can be used to push translations to a "
-"different branch, to fix inconsistent translations or to translate new "
-"resource using translation memory."
-msgstr ""
-"Аўтаматычны пераклад бярэ існыя пераклады ў праекце і дастасоўвае іх да "
-"бягучага падпраекта. Пры гэтым можна адсылаць пераклады ў іншую ветку, каб "
-"паправіць неадпаведныя пераклады альбо перакласці новы падпраект пры "
-"дапамозе памяці пераклада."
-
->>>>>>> 6e9f1723
 #: weblate/html/translation.html:151
 msgid "Process"
 msgstr "Працэс"
@@ -3978,28 +3778,16 @@
 msgstr ""
 
 #: weblate/trans/forms.py:55
-<<<<<<< HEAD
-#, fuzzy
-=======
->>>>>>> 6e9f1723
 #| msgid "Insert tab character"
 msgid "Insert tab character"
 msgstr "Уставіць знак табуляцыі"
 
 #: weblate/trans/forms.py:56
-<<<<<<< HEAD
-#, fuzzy
-=======
->>>>>>> 6e9f1723
 #| msgid "Insert new line"
 msgid "Insert new line"
 msgstr "Уставіць перавод радка"
 
 #: weblate/trans/forms.py:57
-<<<<<<< HEAD
-#, fuzzy
-=======
->>>>>>> 6e9f1723
 #| msgid "Insert horizontal ellipsis"
 msgid "Insert horizontal ellipsis"
 msgstr "Уставіць шпаткроп'е"
