# SOME DESCRIPTIVE TITLE.
# Copyright (C) YEAR THE PACKAGE'S COPYRIGHT HOLDER
# This file is distributed under the same license as the PACKAGE package.
# FIRST AUTHOR <EMAIL@ADDRESS>, YEAR.
#
msgid ""
msgstr ""
"Project-Id-Version: Weblate\n"
"Report-Msgid-Bugs-To: \n"
<<<<<<< HEAD
"POT-Creation-Date: 2012-03-28 11:44+0200\n"
"PO-Revision-Date: 2012-03-27 15:59+0200\n"
=======
"POT-Creation-Date: 2012-03-28 11:40+0200\n"
"PO-Revision-Date: 2012-03-28 11:43+0200\n"
>>>>>>> 6e0c2a72
"Last-Translator: Michal Čihař <michal@cihar.com>\n"
"Language-Team: LANGUAGE <LL@li.org>\n"
"Language: cs\n"
"MIME-Version: 1.0\n"
"Content-Type: text/plain; charset=UTF-8\n"
"Content-Transfer-Encoding: 8bit\n"
"Plural-Forms: nplurals=3; plural=(n==1) ? 0 : (n>=2 && n<=4) ? 1 : 2;\n"
"X-Generator: Weblate 0.8\n"

#: urls.py:59 urls.py:65
msgid "User registration"
msgstr "Registrace uživatele"

#: urls.py:70
msgid "Account activation"
msgstr "Aktivace účtu"

#: urls.py:76 html/base.html:47 html/registration/login.html:30
msgid "Login"
msgstr "Přihlásit"

#: urls.py:83
msgid "Logged out"
msgstr "Odhlášen"

#: urls.py:88
msgid "Change password"
msgstr "Změna hesla"

#: urls.py:92
msgid "Password changed"
msgstr "Heslo bylo změněno"

#: urls.py:96 urls.py:100 urls.py:104 urls.py:108
msgid "Password reset"
msgstr "Obnovení hesla"

#: accounts/forms.py:32 accounts/forms.py:47
msgid "First name"
msgstr "Křestní jméno"

#: accounts/forms.py:33 accounts/forms.py:48
msgid "Last name"
msgstr "Příjmení"

#: accounts/forms.py:34 accounts/forms.py:56 accounts/i18n.py:13
msgid "E-mail"
msgstr "E-mail"

#: accounts/forms.py:37
msgid "Subject"
msgstr "Předmět"

#: accounts/forms.py:38
msgid "Your name"
msgstr "Vaše jméno"

#: accounts/forms.py:39
msgid "Your email"
msgstr "Váš email"

#: accounts/forms.py:41
msgid "Message"
msgstr "Zpráva"

#: accounts/forms.py:54 accounts/i18n.py:14
msgid "Username"
msgstr "Uživatelské jméno"

#: accounts/forms.py:55
msgid "At least five characters long."
msgstr "Alespoň pět znaků dlouhé."

#: accounts/forms.py:57
msgid "Activation email will be sent here."
msgstr "Na tuto adresu vám přijde aktivační email."

#: accounts/forms.py:58 accounts/i18n.py:15 html/profile.html:33
msgid "Password"
msgstr "Heslo"

#: accounts/forms.py:59
msgid "At least six characters long."
msgstr "Alespoň šest znaků dlouhé."

#: accounts/forms.py:60
msgid "Password (again)"
msgstr "Heslo (znovu)"

#: accounts/forms.py:61
msgid "Repeat the password so we can verify you typed it in correctly."
msgstr "Zopakujte heslo, ať můžeme ověřit, že bylo zadáno správně."

#: accounts/forms.py:72
msgid "Password needs to have at least six characters."
msgstr "Heslo musí být alespoň šest znaků dlouhé."

#: accounts/forms.py:77
msgid "Username needs to have at least five characters."
msgstr "Uživatelské jméno musí být alespoň pět znaků dlouhé."

#: accounts/i18n.py:6
msgid "This username is already taken. Please choose another."
msgstr "Toto uživatelské jméno je již zabrané. Prosím zvolte si jiné."

#: accounts/i18n.py:7
msgid "You must type the same password each time"
msgstr "Obě zadaná hesla se musí shodovat"

#: accounts/i18n.py:8
msgid ""
"This email address is already in use. Please supply a different email "
"address."
msgstr "Tuto adresu již někdo používá. Prosím zadejte jinou."

#: accounts/i18n.py:9
msgid "Old password"
msgstr "Původní heslo"

#: accounts/i18n.py:10
msgid "New password"
msgstr "Nové heslo"

#: accounts/i18n.py:11
msgid "New password confirmation"
msgstr "Potvrzení nového hesla"

#: accounts/i18n.py:12
msgid "The two password fields didn't match."
msgstr "Zadaná hesla se neshodují."

#: accounts/i18n.py:16
msgid ""
"Hold down \"Control\", or \"Command\" on a Mac, to select more than one."
msgstr ""
"Výběr více než jedné položky je možný přidržením klávesy \"Control\" (nebo "
"\"Command\" na Macu)."

#: accounts/i18n.py:19
msgid "Translate using Apertium"
msgstr "Přeložit pomocí Apertium"

#: accounts/i18n.py:20
msgid "Translate using Microsoft Translator"
msgstr "Přeložit pomocí Microsoft Translatoru"

#: accounts/i18n.py:21
msgid "Translate using MyMemory"
msgstr "Přeložit pomocí MyMemory"

#: accounts/i18n.py:22
msgid "Sort this column"
msgstr "Seřadit tento sloupec"

#: accounts/i18n.py:23
msgid "AJAX request to load this content has failed!"
msgstr "AJAX požadavek na nahrání obsahu selhal!"

#: accounts/i18n.py:24
msgid "Loading..."
msgstr "Načítám..."

#: accounts/i18n.py:25
msgid "Failed translation"
msgstr "Překlad selhal"

#: accounts/i18n.py:26
msgid "The request for machine translation has failed."
msgstr "Požadavek na strojový překlad selhal."

#: accounts/i18n.py:27
msgid "Error details:"
msgstr "Podrobnosti chyby:"

#: accounts/models.py:17
msgid "Interface Language"
msgstr "Jazyk rozhraní"

#: accounts/models.py:23 trans/views.py:116
msgid "Languages"
msgstr "Jazyky"

#: accounts/models.py:28
msgid "Secondary languages"
msgstr "Alternativní jazyky"

#: accounts/models.py:50
msgid "Your profile has been migrated, you might want to adjust preferences."
msgstr "Váš profil byl aktualizován, můžete chtít změnit některá nastavení."

#: accounts/views.py:34
msgid "User profile"
msgstr "Uživatelský profil"

#: accounts/views.py:50
msgid "Message has been sent to administrator."
msgstr "Zpráva byla odeslána správci serveru."

#: accounts/views.py:63
msgid "Contact"
msgstr "Kontakt"

#: html/404.html:7
msgid "The page you are looking for was not found."
msgstr "Stránka nebyla nalezena."

#: html/404.html:11
msgid ""
"However there are following translation projects available on this server:"
msgstr "Na tomto serveru se ale překládají následující projekty:"

#: html/500.html:5
msgid "Server Error"
msgstr "Chyba serveru"

#: html/500.html:8
msgid ""
"The server had serious problems while serving your request. We've just sent "
"our trained monkeys to fix the issue."
msgstr ""
"Server měl vážné problémy se zpracováním vašeho požadavku. Zrovna jsme "
"vyslali cvičené opice, aby problém opravily."

#: html/base.html:43
#, python-format
msgid "Logged in as %(name)s"
msgstr "Přihlášen jako %(name)s"

#: html/base.html:44
msgid "Logout"
msgstr "Odhlásit"

#: html/base.html:46 html/registration/registration_form.html:25
msgid "Register"
msgstr "Registrace"

#: html/base.html:52 html/admin/report.html:8
msgid "Home"
msgstr "Domů"

#: html/base.html:74
#, python-format
msgid "Powered by <a href=\"http://weblate.org\">Weblate %(version)s</a>"
msgstr "Provozováno na <a href=\"http://weblate.org\">Weblate %(version)s</a>"

#: html/base.html:75
msgid "Contact us"
msgstr "Napište nám"

#: html/base.html:76
msgid "Documentation"
msgstr "Dokumentace"

#: html/check.html:7 html/check_project.html:7 html/check_subproject.html:7
#: html/checks.html:7
msgid "checks"
msgstr "kontroly"

#: html/check.html:18 html/check_project.html:19 html/check_subproject.html:20
#, python-format
msgid ""
"More information about this check is available in the <a href=\"%(link)s"
"\">documentation</a>."
msgstr ""
"Více informací o této kontrole je k dispozici v <a href=\"%(link)s"
"\">dokumentaci</a>."

#: html/check.html:24 html/check_project.html:25 html/index.html:21
#: html/translate.html:160 html/js/other.html:6 html/js/similar.html:6
msgid "Project"
msgstr "Projekt"

#: html/check.html:25 html/check_project.html:26 html/check_subproject.html:27
#: html/checks.html:16
msgid "Failures"
msgstr "Chyby"

#: html/check_subproject.html:26 html/index.html:46 html/translate.html:63
#: html/translate.html.py:165 html/js/dictionary.html:6 html/js/other.html:6
#: html/js/similar.html:6
msgid "Translation"
msgstr "Překlad"

#: html/checks.html:15
msgid "Check"
msgstr "Kontrola"

#: html/contact.html:7
msgid ""
"Please contact us in English, otherwise we might be unable to understand "
"your request."
msgstr ""
"Prosím pište nám v angličtině, jinak se může stát, že vašemu požadavku "
"nebudeme rozumět."

#: html/contact.html:13
msgid "Send"
msgstr "Odeslat"

#: html/index.html:8
msgid "Your translations"
msgstr "Vaše překlady"

#: html/index.html:16
msgid "Projects"
msgstr "Projekty"

#: html/index.html:22 html/index.html.py:66 html/languages.html:15
#: html/list-translations.html:7 html/project.html:20
msgid "Translated"
msgstr "Přeloženo"

#: html/index.html:37
msgid "Summaries"
msgstr "Souhrny"

#: html/index.html:39
msgid "Recent changes"
msgstr "Nedávné změny"

#: html/index.html:44
msgid "Date"
msgstr "Datum"

#: html/index.html:45 html/index.html.py:65 html/index.html.py:85
msgid "User"
msgstr "Uživatel"

#: html/index.html:60
msgid "Most active translators"
msgstr "Nejaktivnější překladatelé"

#: html/index.html:80
msgid "Most active suggesters"
msgstr "Nejaktivnější navrhovatelé"

#: html/index.html:86
msgid "Suggested"
msgstr "Navrhnuto"

#: html/index.html:101
msgid "Others"
msgstr "Další"

#: html/index.html:104
msgid "Languages summary"
msgstr "Přehled jazyků"

#: html/index.html:105
msgid "Checks overview"
msgstr "Souhrn kontrol"

#: html/language.html:6 html/languages.html:6
msgid "languages"
msgstr "jazyky"

#: html/languages.html:14 html/list-translations.html:6
msgid "Language"
msgstr "Jazyk"

#: html/list-translations.html:8 html/translate.html:68 trans/forms.py:76
msgid "Fuzzy"
msgstr "Nejasný"

#: html/list-translations.html:22
#, python-format
msgid "There is %(count)s not translated string."
msgid_plural "There are %(count)s not translated strings."
msgstr[0] "V překladu je %(count)s nepřeložený řetězec."
msgstr[1] "V překladu jsou %(count)s nepřeložené řetězce."
msgstr[2] "V překladu je %(count)s nepřeložených řetězců."

#: html/list-translations.html:22 html/translate.html:15
msgid "Translate"
msgstr "Přeložit"

#: html/list-translations.html:28
<<<<<<< HEAD
#, fuzzy, python-format
msgid "There is %(count)s failing check."
msgid_plural "There are %(count)s failing checks."
msgstr[0] "Překlad čítá %(count)s řetězců."
msgstr[1] "Překlad čítá %(count)s řetězců."
msgstr[2] "Překlad čítá %(count)s řetězců."
=======
#, python-format
msgid "There is %(checks)s failing check."
msgid_plural "There are %(checks)s failing checks."
msgstr[0] "V překladu je %(count)s selhavší kontrola."
msgstr[1] "V překladu jsou %(count)s selhavší kontroly."
msgstr[2] "V překladu je %(count)s selhavších kontrol."
>>>>>>> 6e0c2a72

#: html/list-translations.html:28
msgid "Review"
msgstr ""

#: html/profile.html:11
msgid "Please fix errors in the form."
msgstr "Prosím opravte chyby ve formuláři."

#: html/profile.html:20
msgid "Preferences"
msgstr "Nastavení"

#: html/profile.html:26
msgid "Account"
msgstr "Účet"

#: html/profile.html:31
msgid "Your name and email will appear as author on Git commits."
msgstr "Vaše jméno a email budou použity jako autor v commitech do Gitu."

#: html/profile.html:36
#, python-format
msgid "You can change password on <a href=\"%(pw_url)s\">separate page</a>."
msgstr ""
"Heslo si můžete změnit na <a href=\"%(pw_url)s\">samostatné stránce</a>."

#: html/profile.html:40 html/translate.html:138
msgid "Save"
msgstr "Uložit"

#: html/project.html:10 html/subproject.html:11 html/translation.html:13
msgid "Project Information"
msgstr "Informace o projektu"

#: html/project.html:14
msgid "Subprojects"
msgstr "Podprojekty"

#: html/project.html:19
msgid "Subproject"
msgstr "Podprojekt"

#: html/project_info.html:2
msgid "Project website:"
msgstr "Stránky projektu:"

#: html/project_info.html:4
msgid "Mailing list for translators:"
msgstr "Emailová konference pro překladatele:"

#: html/project_info.html:7
msgid "Instructions for translators:"
msgstr "Návod pro překladatele:"

#: html/subproject.html:15 html/translate.html:63
msgid "Translations"
msgstr "Překlady"

#: html/subproject.html:23
#, python-format
msgid ""
"Should your language be missing, please <a href=\"%(contact_url)s?subject=New"
"+language+request+for+%(object)s\">contact us</a>."
msgstr ""
"Pokud váš jazyk chybí, prosím <a href=\"%(contact_url)s?subject=New+language"
"+request+for+%(object)s\">napište nám</a>."

#: html/subproject_info.html:6
msgid "Git repository:"
msgstr "Git repozitář:"

#: html/subproject_info.html:6
#, python-format
msgid "%(branch)s branch"
msgstr "větev %(branch)s"

#: html/translate.html:10
msgid "translate"
msgstr "překlad"

#: html/translate.html:17
#, python-format
msgid "Showing string %(position)s out of %(total)s."
msgstr "Zobrazuji řetězec %(position)s z %(total)s."

#: html/translate.html:19
msgid "First"
msgstr "První"

#: html/translate.html:20
msgid "Previous"
msgstr "Předchozí"

#: html/translate.html:21
msgid "Next"
msgstr "Následující"

#: html/translate.html:22
msgid "Last"
msgstr "Poslední"

#: html/translate.html:27
#, python-format
msgid "Searching for \"%(search_query)s\"."
msgstr "Vyhledávám \"%(search_query)s\"."

#: html/translate.html:49 html/translate.html.py:165 html/js/dictionary.html:6
#: html/js/other.html:6 html/js/similar.html:6
msgid "Source"
msgstr "Zdroj"

#: html/translate.html:54
msgid "Context"
msgstr "Kontext"

#: html/translate.html:60
msgid "Copy"
msgstr "Kopírovat"

#: html/translate.html:73
msgid "Failing checks"
msgstr "Selhavší kontroly"

#: html/translate.html:78
#, python-format
msgid "Ignore: %(check)s"
msgstr "Ignorovat: %(check)s"

#: html/translate.html:90
msgid "Suggestions"
msgstr "Návrhy"

#: html/translate.html:97
#, python-format
msgid "Suggested by %(user)s"
msgstr "Navrhl %(user)s"

#: html/translate.html:99
msgid "Suggested by anonymous user"
msgstr "Navrhl nepřihlášený uživatel"

#: html/translate.html:120
msgid "Used in"
msgstr "Použito v"

#: html/translate.html:126
msgid "Comments"
msgstr "Komentáře"

#: html/translate.html:132
msgid "Flags"
msgstr "Příznaky"

#: html/translate.html:142
#, python-format
msgid ""
"<a href=\"%(login_url)s?next=%(translate_url)s\">Log in</a> for saving "
"translations."
msgstr ""
"Pro ukládání překladů <a href=\"%(login_url)s?next=%(translate_url)s\">se "
"přihlašte</a>."

#: html/translate.html:145
msgid "Suggest"
msgstr "Navrhnout"

#: html/translate.html:151
msgid "Translation context"
msgstr "Souvislosti překladu"

#: html/translate.html:155
msgid "Messages placed around this one"
msgstr "Řetězce umístěné okolo aktuální"

#: html/translate.html:155
msgid "Nearby messages"
msgstr "Okolní řetězce"

#: html/translate.html:156
msgid "Similar messages"
msgstr "Podobné řetězce"

#: html/translate.html:157
msgid "Same message used in different subprojects"
msgstr "Stejná zpráva použitá v různých podprojektech"

#: html/translate.html:157
msgid "All locations"
msgstr "Všechna umístění"

#: html/translate.html:158
msgid "Words extracted from dictionary"
msgstr "Vybraná slova ze slovníku"

#: html/translate.html:158
msgid "Words in dictionary"
msgstr "Slovník"

#: html/translate.html:159
msgid "List of recent changes done in Weblate"
msgstr "Seznam nedávných změn provedených ve Weblate"

#: html/translate.html:159
msgid "Recent edits"
msgstr "Nedávné změny"

#: html/translate.html:160
msgid "Information about project"
msgstr "Informace o projektu"

#: html/translate.html:188
msgid "No recent activity has been recorded."
msgstr "Nebyla zaznamenána žádná nedávná aktivita."

#: html/translation.html:19
msgid "Strings to check"
msgstr "Řetězce ke kontrole"

#: html/translation.html:28 html/translation.html.py:32
msgid "Search"
msgstr "Hledat"

#: html/translation.html:35
msgid "Download"
msgstr "Stáhnout"

#: html/translation.html:38
#, python-format
msgid ""
"You can <a href=\"%(download_url)s\">download</a> file for offline "
"translation."
msgstr ""
"Můžete si <a href=\"%(download_url)s\">stáhnout</a> soubor pro překlad na "
"vašem počítači."

#: html/translation.html:42 html/translation.html.py:55
msgid "Upload"
msgstr "Nahrát"

#: html/translation.html:45
msgid ""
"Uploaded file will be merged with current translation. In case you want to "
"overwrite already translated strings, don't forget to enable it."
msgstr ""
"Nahraný soubor bude sloučen se stávajícími překlady. Pokud chcete přepsat "
"již přeložené řetězce, nezapomeňte to povolit."

#: html/translation.html:47
msgid "Uploaded file will be merged with current translation."
msgstr "Nahraný soubor bude sloučen se stávajícími překlady."

#: html/translation_info.html:8
#, python-format
msgid ""
"There are %(count)s strings, out of which %(translated)s&#37; is translated "
"and %(fuzzy)s&#37; is fuzzy."
msgstr ""
"Překlad čítá %(count)s řetězců, ze kterých je %(translated)s&#37; přeloženo "
"a %(fuzzy)s&#37; nejasných."

#: html/admin/custom-index.html:10
msgid "Reports"
msgstr "Hlášení"

#: html/admin/custom-index.html:14 html/admin/report.html:4
#: html/admin/report.html.py:13
msgid "Status of repositories"
msgstr "Stav Git repozitáře"

#: html/admin/report.html:8
msgid "Status"
msgstr "Stav"

#: html/js/dictionary.html:18
msgid "No related strings found in dictionary."
msgstr "Ve slovníku nebyly nalezeny žádná související slova."

#: html/js/other.html:16
msgid "Use this translation for all subprojects"
msgstr "Použít tento překlad pro všechny podprojekty"

#: html/js/other.html:16
msgid "Use this translation"
msgstr "Použít tento překlad"

#: html/js/other.html:24
msgid "No other strings found."
msgstr "Nebyly nalezeny žádné další řetězce."

#: html/js/similar.html:19
msgid "No similar strings found."
msgstr "Nebyly nalezeny žádné podobné řetězce."

#: html/registration/activate.html:9
#, python-format
msgid ""
"Thank you. Your \n"
"    account is now activated. Your username is \n"
"    <b>%(username)s</b>."
msgstr ""
"Děkujeme. Váš \n"
"    účet byl aktivován. Vaše uživatelské jméno je \n"
"    <b>%(username)s</b>."

#: html/registration/activate.html:15
#, python-format
msgid ""
"You might want to <a href=\"%(profile_url)s\">adjust your profile</a> now."
msgstr ""
"Nyní je ten správný čas <a href=\"%(profile_url)s\">upravit váš profil</a>."

#: html/registration/activate.html:20
#, python-format
msgid ""
"\n"
"    Your account could not be activated.\n"
"    This may be because it is already active or because you waited over \n"
"    %(days)s day to activate it. \n"
"    If this is not the case, please contact the website administrator. \n"
"    Otherwise, you may <a href=\"%(reg_url)s\">register again.</a>\n"
"    "
msgid_plural ""
"\n"
"    Your account could not be activated.\n"
"    This may be because it is already active or because you waited over \n"
"    %(days)s days to activate it. \n"
"    If this is not the case, please contact the website administrator. \n"
"    Otherwise, you may <a href=\"%(reg_url)s\">register again.</a>\n"
"    "
msgstr[0] ""
"\n"
"    Váš účet nemohl být aktivován.\n"
"    Buď je již aktivován nebo jste s aktivací čekali déle než\n"
"    %(days)s den. \n"
"    Pokud tomu tak není, prosíme kontaktujte správce serveru.\n"
"    V opačném případě se můžete <a href=\"%(reg_url)s\">zaregistrovat znovu."
"</a>\n"
"    "
msgstr[1] ""
"\n"
"    Váš účet nemohl být aktivován.\n"
"    Buď je již aktivován nebo jste s aktivací čekali déle než\n"
"    %(days)s dny. \n"
"    Pokud tomu tak není, prosíme kontaktujte správce serveru.\n"
"    V opačném případě se můžete <a href=\"%(reg_url)s\">zaregistrovat znovu."
"</a>\n"
"    "
msgstr[2] ""
"\n"
"    Váš účet nemohl být aktivován.\n"
"    Buď je již aktivován nebo jste s aktivací čekali déle než\n"
"    %(days)s dnů. \n"
"    Pokud tomu tak není, prosíme kontaktujte správce serveru.\n"
"    V opačném případě se můžete <a href=\"%(reg_url)s\">zaregistrovat znovu."
"</a>\n"
"    "

#: html/registration/login.html:11
msgid "This username/password combination was not found. Please try again."
msgstr ""
"Toto uživatelské jméno a heslo nebyly nalezeny. Prosím zkuste to znovu."

#: html/registration/login.html:36
#, python-format
msgid ""
"Do not have an account yet? You can <a href=\"%(register_url)s\">register</"
"a>."
msgstr ""
"Nemáte ještě účet? Můžete se <a href=\"%(register_url)s\">zaregistrovat</a>."

#: html/registration/login.html:41
#, python-format
msgid "Forgot your password? You can <a href=\"%(reset_url)s\">reset it</a>."
msgstr ""
"Zapomněli jste heslo? Můžete si <a href=\"%(reset_url)s\">ho obnovit</a>."

#: html/registration/logout.html:7
msgid "Thanks for using Weblate!"
msgstr "Děkujeme za použití Weblate!"

#: html/registration/logout.html:9
msgid "Log in again"
msgstr "Přihlásit znovu"

#: html/registration/password_change_done.html:6
msgid "Your password was changed."
msgstr "Vaše heslo bylo změněno."

#: html/registration/password_change_form.html:11
msgid "Please correct the error below."
msgid_plural "Please correct the errors below."
msgstr[0] "Prosím opravte níže uvedenou chybu."
msgstr[1] "Prosím opravte níže uvedené chyby."
msgstr[2] "Prosím opravte níže uvedené chyby."

#: html/registration/password_change_form.html:17
msgid ""
"Please enter your old password, for security's sake, and then enter your new "
"password twice so we can verify you typed it in correctly."
msgstr ""
"Vložte svoje současné heslo a poté vložte dvakrát heslo nové. Omezíme tak "
"možnost překlepu."

#: html/registration/password_change_form.html:22
#: html/registration/password_reset_confirm.html:14
msgid "Change my password"
msgstr "Změnit heslo"

#: html/registration/password_reset_complete.html:6
msgid "Your password has been set.  You may go ahead and log in now."
msgstr "Vaše heslo bylo nastaveno. Nyní se můžete přihlásit."

#: html/registration/password_reset_complete.html:8
msgid "Log in"
msgstr "Přihlásit"

#: html/registration/password_reset_confirm.html:8
msgid ""
"Please enter your new password twice so we can verify you typed it in "
"correctly."
msgstr "Vložte dvakrát nové heslo. Tak ověříme, že bylo zadáno správně."

#: html/registration/password_reset_confirm.html:19
msgid ""
"The password reset link was invalid, possibly because it has already been "
"used.  Please request a new password reset."
msgstr ""
"Odkaz pro obnovení hesla byl neplatný, možná již byl použit. Požádejte o "
"obnovení hesla znovu."

#: html/registration/password_reset_done.html:7
msgid ""
"We've e-mailed you instructions for setting your password to the e-mail "
"address you submitted. You should be receiving it shortly."
msgstr ""
"Poslali jsme vám e-mailem pokyny pro nastavení hesla na vámi zadanou e-"
"mailovou adresu. Za chvíli by měly dorazit do vaší schránky."

#: html/registration/password_reset_email.html:2
#, python-format
msgid ""
"You're receiving this e-mail because you requested a password reset for your "
"user account at %(site_name)s."
msgstr ""
"Obdrželi jste tento e-mail, protože byl vyžádán reset hesla pro vaše "
"uživatelské jméno na %(site_name)s."

#: html/registration/password_reset_email.html:4
msgid "Please go to the following page and choose a new password:"
msgstr "Přejděte na následující stránku a zadejte nové heslo:"

#: html/registration/password_reset_email.html:8
msgid "Your username, in case you've forgotten:"
msgstr "Pro jistotu vaše uživatelské jméno:"

#: html/registration/password_reset_email.html:10
msgid "Thanks for using our site!"
msgstr "Děkujeme za používání našeho webu!"

#: html/registration/password_reset_email.html:12
#, python-format
msgid "The %(site_name)s team"
msgstr "Tým aplikace %(site_name)s"

#: html/registration/password_reset_form.html:6
msgid ""
"Forgotten your password? Enter your e-mail address below, and we'll e-mail "
"instructions for setting a new one."
msgstr ""
"Zapomněl(a) jste své současné heslo? Vložte svou e-mailovou adresu a e-"
"mailem obdržíte pokyny pro nastavení nového."

#: html/registration/password_reset_form.html:10
msgid "Reset my password"
msgstr "Obnovit heslo"

#: html/registration/registration_complete.html:7
msgid ""
"Thank you for registering. You will very soon receive an email with \n"
"a confirmation link. Please follow this link in order to complete your "
"registration."
msgstr ""
"Děkujeme za registraci. Brzy vám přijde email s odkazem na potvrzení\n"
"registrace. Prosím následujte jej pro dokončení registrace."

#: html/registration/registration_form.html:11
msgid "Please fix errors in registration form."
msgstr "Prosím opravte chyby v registračním formuláři."

#: html/registration/registration_form.html:23
msgid "By registering you agree to use your name and email in Git commits."
msgstr ""
"Registrací souhlasíte s použitím vašeho jména a emailu v commitech do Gitu."

#: lang/models.py:25
msgid "Singular"
msgstr "Jednotné číslo"

#: lang/models.py:27
msgid "Plural"
msgstr "Množné číslo"

#: lang/models.py:28
#, python-format
msgid "Plural form %d"
msgstr "Množný tvar %d"

#: trans/checks.py:116
msgid "Not translated"
msgstr "Nepřeloženo"

#: trans/checks.py:116
msgid "Source and translated strings are same"
msgstr "Přeložený řetězec je stejný jako zdroj"

#: trans/checks.py:134
msgid "Starting newline"
msgstr "Počáteční nový řádek"

#: trans/checks.py:134
msgid "Source and translated do not both start with a newline"
msgstr "Překlad a zdroj oba nezačínají novým řádkem"

#: trans/checks.py:140
msgid "Trailing newline"
msgstr "Koncový nový řádek"

#: trans/checks.py:140
msgid "Source and translated do not both end with a newline"
msgstr "Překlad a zdroj oba nekončí novým řádkem"

#: trans/checks.py:153
msgid "Trailing space"
msgstr "Koncová mezera"

#: trans/checks.py:153
msgid "Source and translated do not both end with a space"
msgstr "Překlad a zdroj oba nekončí mezerou"

#: trans/checks.py:161
msgid "Trailing stop"
msgstr "Koncová tečka"

#: trans/checks.py:161
msgid "Source and translated do not both end with a full stop"
msgstr "Překlad a zdroj oba nekončí tečkou"

#: trans/checks.py:174
msgid "Trailing colon"
msgstr "Koncová dvojtečka"

#: trans/checks.py:174
msgid ""
"Source and translated do not both end with a colon or colon is not correctly "
"spaced"
msgstr "Překlad a zdroj oba nekončí dvojtečkou nebo kolem ní chybí mezery"

#: trans/checks.py:187
msgid "Trailing question"
msgstr "Koncový otazník"

#: trans/checks.py:187
msgid ""
"Source and translated do not both end with a question mark or it is not "
"correctly spaced"
msgstr "Překlad a zdroj oba nekončí otazníkem nebo kolem něj chybí mezery"

#: trans/checks.py:200
msgid "Trailing exclamation"
msgstr "Koncový vykřičník"

#: trans/checks.py:200
msgid ""
"Source and translated do not both end with an exclamation mark or it is not "
"correctly spaced"
msgstr "Překlad a zdroj oba nekončí vykřičníkem nebo kolem něj chybí mezery"

#: trans/checks.py:232
msgid "Python format"
msgstr "Formát Pythonu"

#: trans/checks.py:232 trans/checks.py:242 trans/checks.py:252
msgid "Format string does not match source"
msgstr "Formátovací řetězec v překladu neodpovídá zdroji"

#: trans/checks.py:242
msgid "PHP format"
msgstr "Formát PHP"

#: trans/checks.py:252
msgid "C format"
msgstr "Formát C"

#: trans/checks.py:266
msgid "Missing plurals"
msgstr "Chybí plurál"

#: trans/checks.py:266
msgid "Some plural forms are not translated"
msgstr "Některé množné tvary nejsou přeložené"

#: trans/checks.py:285
msgid "Inconsistent"
msgstr "Nekonzistentní"

#: trans/checks.py:285
msgid "This message has more than one translation in this project"
msgstr "Řetězec má v tomto projektu více rozdílných překladů"

#: trans/forms.py:46
msgid ""
"This equation is used to identify which plural form will be used based on "
"given count (n)."
msgstr ""
"Tato rovnice je použita pro zjištění, který množný tvar se použije, v "
"závislosti na daném počtu (n)."

#: trans/forms.py:47
msgid "Plural equation"
msgstr "Rovnice množných tvarů"

#: trans/forms.py:79
msgid "File"
msgstr "Soubor"

#: trans/forms.py:82
msgid "Overwrite existing translations"
msgstr "Přepsat stávající překlady"

#: trans/forms.py:86
msgid "Author name"
msgstr "Jméno autora"

#: trans/forms.py:88 trans/forms.py:93
msgid "Keep empty for using currently logged in user."
msgstr "Ponechte prázdné pro použití přihlášeného uživatele."

#: trans/forms.py:91
msgid "Author email"
msgstr "Email autora"

#: trans/forms.py:97
msgid "Query"
msgstr "Dotaz"

#: trans/forms.py:98
msgid "Exact match"
msgstr "Přesná shoda"

#: trans/forms.py:99
msgid "Search in source strings"
msgstr "Vyhledávat ve zdrojových řetězcích"

#: trans/forms.py:100
msgid "Search in target strings"
msgstr "Vyhledávat ve přeložených řetězcích"

#: trans/forms.py:101
msgid "Search in context strings"
msgstr "Vyhledávat ve řetězcích kontextu"

#: trans/models.py:34
#, python-format
msgid "Bad format string (%s)"
msgstr "Chybný formátovací řetězec (%s)"

#: trans/models.py:74
msgid "Name to display"
msgstr "Zobrazené jméno"

#: trans/models.py:75
msgid "Name used in URLs"
msgstr "Jméno použité v URL"

#: trans/models.py:77
msgid "URL of Git repository"
msgstr "URL Git repozitáře"

#: trans/models.py:79
#, python-format
msgid ""
"Link to repository browser, use %(branch)s for branch, %(file)s and %(line)s "
"as filename and line placeholders"
msgstr ""
"Odkaz na prohlížení Gitu, použijte %(branch)s místo větve, %(file)s a "
"%(line)s místo jména souboru a řádky"

#: trans/models.py:81
msgid "Git branch to translate"
msgstr "Větev Gitu k překladu"

#: trans/models.py:82
msgid "Mask of files to translate, use * instead of language code"
msgstr "Maska souborů k překladu, použijte * místo kódu jazyka"

#: trans/models.py:476
msgid "All strings"
msgstr "Všechny řetězce"

#: trans/models.py:481
#, python-format
msgid "Not translated strings (%d)"
msgstr "Nepřeložených řetězců (%d)"

#: trans/models.py:483
#, python-format
msgid "Fuzzy strings (%d)"
msgstr "Nejasných řetězců (%d)"

#: trans/models.py:485
#, python-format
msgid "Strings with suggestions (%d)"
msgstr "Řetězců s návrhy (%d)"

#: trans/views.py:60
msgid "Checks"
msgstr "Kontroly"

#: trans/views.py:265
msgid "Your suggestion is empty!"
msgstr ""

#: trans/views.py:285
msgid "You need to log in to be able to save translations!"
msgstr "Pro ukládání překladů musíte být přihlášen!"

#: trans/views.py:288 trans/views.py:328
msgid "You don't have privileges to save translations!"
msgstr "Pro ukládání překladů nemáte oprávnění!"

#: trans/views.py:304
msgid "Some checks have failed on your translation!"
msgstr "Na vašem překladu selhaly některé kontroly!"

#: trans/views.py:322 trans/views.py:360
msgid "Message you wanted to translate is no longer available!"
msgstr "Řetězec, který jste chtěl přeložit, již není dostupný!"

#: trans/views.py:343
msgid "Can not merge different messages!"
msgstr "Nelze sloučit rozdílné řetězce!"

#: trans/views.py:366
msgid "You need to log in to be able to manage suggestions!"
msgstr "Pro práci s návrhy musíte být přihlášen!"

#: trans/views.py:377
msgid "You do not have privilege to accept suggestions!"
msgstr "Pro přijmutí návrhu nemáte oprávnění!"

#: trans/views.py:387
msgid "You do not have privilege to delete suggestions!"
msgstr "Pro odstranění návrhu nemáte oprávnění!"

#: trans/views.py:408
msgid "Invalid suggestion!"
msgstr "Chybný návrh!"

#: trans/views.py:453
msgid "You have reached end of translating."
msgstr "Jste na konci překládání."

#: trans/views.py:600
msgid "File content successfully merged into translation."
msgstr "Obsah souboru byl úspěšně přidán do překladu."

#: trans/views.py:602
msgid "There were no new strings in uploaded file."
msgstr "V nahraném souboru nebyly žádné nové řetězce."

#: trans/views.py:604
#, python-format
msgid "File content merge failed: %s"
msgstr "Selhalo sloučení obsahu souborů: %s"

#: trans/views.py:615
msgid "Page Not Found"
msgstr "Stránka nenalezena"

#~ msgid ""
#~ "There are also <a href=\"%(lang_url)s\">per language statistics</a> "
#~ "available."
#~ msgstr ""
#~ "Jsou dostupné i <a href=\"%(lang_url)s\">statistiky pro jednotlivé "
#~ "jazyky</a>."

#~ msgid "Users"
#~ msgstr "Uživatelé"

#, fuzzy
#~ msgid "Project "
#~ msgstr "Projekt"

#~ msgid "Source and translated do not both end with question mark"
#~ msgstr "Překlad a zdroj oba nekončí otazníkem"

#~ msgid "Source and translated do not both end with exclamation mark"
#~ msgstr "Překlad a zdroj oba nekončí vykřičníkem"

#~ msgid "Email address"
#~ msgstr "Emailová adresa"

#, fuzzy
#~ msgid ""
#~ "There are %(count)s strings, out of which %(translated)s%%%% is "
#~ "translated."
#~ msgstr ""
#~ "Překlad čítá %(count)s řetězců, ze kterých je %(translated)s%% přeloženo."

#~ msgid "(will be used as Git author)"
#~ msgstr "(bude použit jako autor v Gitu)"

#~ msgid "en"
#~ msgstr "cs"

#~ msgid "Download and upload"
#~ msgstr "Stáhnout a nahrát"

#~ msgid "(%(translated)s%% translated, %(fuzzy)s%% fuzzy)"
#~ msgstr "(%(translated)s%% přeloženo, %(fuzzy)s%% nejasných)"

#~ msgid "(%(translated)s%% translated)"
#~ msgstr "(%(translated)s%% přeloženo)"

#, fuzzy
#~ msgid "Save "
#~ msgstr "Uložit"

#~ msgid ""
#~ "\n"
#~ "    (%(translated)s%% translated, %(fuzzy)s%% fuzzy)\n"
#~ "    "
#~ msgstr ""
#~ "\n"
#~ "(%(translated)s%% přeloženo, %(fuzzy)s%% nejasných)\n"

#~ msgid ""
#~ "\n"
#~ "    (%(translated)s%% translated)\n"
#~ "    "
#~ msgstr ""
#~ "\n"
#~ "(%(translated)s%% přeloženo)"<|MERGE_RESOLUTION|>--- conflicted
+++ resolved
@@ -7,13 +7,8 @@
 msgstr ""
 "Project-Id-Version: Weblate\n"
 "Report-Msgid-Bugs-To: \n"
-<<<<<<< HEAD
-"POT-Creation-Date: 2012-03-28 11:44+0200\n"
-"PO-Revision-Date: 2012-03-27 15:59+0200\n"
-=======
 "POT-Creation-Date: 2012-03-28 11:40+0200\n"
 "PO-Revision-Date: 2012-03-28 11:43+0200\n"
->>>>>>> 6e0c2a72
 "Last-Translator: Michal Čihař <michal@cihar.com>\n"
 "Language-Team: LANGUAGE <LL@li.org>\n"
 "Language: cs\n"
@@ -391,21 +386,12 @@
 msgstr "Přeložit"
 
 #: html/list-translations.html:28
-<<<<<<< HEAD
 #, fuzzy, python-format
 msgid "There is %(count)s failing check."
 msgid_plural "There are %(count)s failing checks."
-msgstr[0] "Překlad čítá %(count)s řetězců."
-msgstr[1] "Překlad čítá %(count)s řetězců."
-msgstr[2] "Překlad čítá %(count)s řetězců."
-=======
-#, python-format
-msgid "There is %(checks)s failing check."
-msgid_plural "There are %(checks)s failing checks."
 msgstr[0] "V překladu je %(count)s selhavší kontrola."
 msgstr[1] "V překladu jsou %(count)s selhavší kontroly."
 msgstr[2] "V překladu je %(count)s selhavších kontrol."
->>>>>>> 6e0c2a72
 
 #: html/list-translations.html:28
 msgid "Review"
