--- conflicted
+++ resolved
@@ -8,17 +8,10 @@
 "Project-Id-Version: PACKAGE VERSION\n"
 "Report-Msgid-Bugs-To: weblate@lists.cihar.com\n"
 "POT-Creation-Date: 2014-10-05 20:21+0200\n"
-<<<<<<< HEAD
-"PO-Revision-Date: 2014-07-15 18:57+0200\n"
-"Last-Translator: ks k <kmshts@gmail.com>\n"
-"Language-Team: Korean <https://hosted.weblate.org/projects/weblate/master/ko/"
-">\n"
-=======
 "PO-Revision-Date: 2014-10-06 14:58+0200\n"
 "Last-Translator: Michal Čihař <michal@cihar.com>\n"
 "Language-Team: Korean "
 "<https://hosted.weblate.org/projects/weblate/bootstrap/ko/>\n"
->>>>>>> 6e9f1723
 "Language: ko\n"
 "MIME-Version: 1.0\n"
 "Content-Type: text/plain; charset=UTF-8\n"
@@ -546,26 +539,12 @@
 "Translated content has to be released under <a href=\"http://en.wikipedia."
 "org/wiki/Free_software_license\">free license</a>."
 msgstr ""
-<<<<<<< HEAD
-=======
 "번역 된 내용은 <a href=\"http://en.wikipedia.org/wiki/Free_software_license\">무료 "
 "라이센스</a>로 배포되어야 합니다."
->>>>>>> 6e9f1723
 
 #: weblate/html/accounts/hosting.html:38
 msgid ""
 "Source code has to be publicly available in supported version control system."
-<<<<<<< HEAD
-msgstr ""
-
-#: weblate/html/accounts/hosting.html:39
-msgid "There is no guarantee for service availability or quality."
-msgstr ""
-
-#: weblate/html/accounts/hosting.html:45
-msgid "Commercial hosting"
-msgstr ""
-=======
 msgstr "소스 코드는 지원하는 버전 관리 시스템에서 공개되어야 합니다."
 
 #: weblate/html/accounts/hosting.html:39
@@ -575,7 +554,6 @@
 #: weblate/html/accounts/hosting.html:45
 msgid "Commercial hosting"
 msgstr "상업적 호스팅"
->>>>>>> 6e9f1723
 
 #: weblate/html/accounts/hosting.html:48
 msgid ""
@@ -693,7 +671,6 @@
 "Choose which languages you prefer to translate. These will be offered to you "
 "on the dashboard to have easier access to chosen translations."
 msgstr ""
-<<<<<<< HEAD
 
 #: weblate/html/accounts/profile.html:52
 msgid ""
@@ -718,32 +695,6 @@
 msgid "Subscription settings"
 msgstr "구독"
 
-=======
-
-#: weblate/html/accounts/profile.html:52
-msgid ""
-"The secondary languages are shown next to the source string when translating."
-msgstr ""
-
-#: weblate/html/accounts/profile.html:56 weblate/html/accounts/profile.html:91
-#: weblate/html/accounts/profile.html:117
-#: weblate/html/accounts/profile.html:189
-#: weblate/html/accounts/profile.html:235
-#: weblate/html/admin/performance.html:23
-#: weblate/html/admin/performance.html:31 weblate/html/base.html:70
-#: weblate/html/check.html:42 weblate/html/check_project.html:43
-#: weblate/html/check_subproject.html:47 weblate/html/checks.html:35
-#: weblate/html/footer.html:9
-msgid "Documentation"
-msgstr "문서"
-
-#: weblate/html/accounts/profile.html:75
-#, fuzzy
-#| msgid "Subscriptions"
-msgid "Subscription settings"
-msgstr "구독"
-
->>>>>>> 6e9f1723
 #: weblate/html/accounts/profile.html:88
 msgid "You will receive chosen notifications via email for all your languages."
 msgstr "모든 귀하의 언어에 대해 이메일을 통해 선택된 알림을 받게됩니다."
@@ -1098,21 +1049,12 @@
 #: weblate/html/base.html:51 weblate/html/base.html.py:89
 msgid "Dashboard"
 msgstr ""
-<<<<<<< HEAD
 
 #: weblate/html/base.html:54 weblate/html/index.html:27
 #: weblate/html/index.html.py:53
 msgid "Your translations"
 msgstr "참여 가능한 번역"
 
-=======
-
-#: weblate/html/base.html:54 weblate/html/index.html:27
-#: weblate/html/index.html.py:53
-msgid "Your translations"
-msgstr "참여 가능한 번역"
-
->>>>>>> 6e9f1723
 #: weblate/html/base.html:75
 msgid "Logout"
 msgstr "로그아웃"
@@ -1160,11 +1102,7 @@
 msgid ""
 "Customizable quality checks will help you in improving quality of "
 "translations."
-<<<<<<< HEAD
-msgstr ""
-=======
 msgstr "사용자 정의 품질 검사는 번역의 질을 향상하는데 도움이 될 것입니다."
->>>>>>> 6e9f1723
 
 #: weblate/html/data-root.html:6 weblate/html/index.html:43
 #: weblate/html/share.html:30
@@ -2196,7 +2134,6 @@
 "Choose your languages in the preferences and you will get here overview of "
 "translations in them."
 msgstr ""
-<<<<<<< HEAD
 
 #: weblate/html/index.html:64
 #, fuzzy
@@ -2204,15 +2141,6 @@
 msgid "Manage your translations"
 msgstr "내 번역 공유"
 
-=======
-
-#: weblate/html/index.html:64
-#, fuzzy
-#| msgid "Share your translation"
-msgid "Manage your translations"
-msgstr "내 번역 공유"
-
->>>>>>> 6e9f1723
 #: weblate/html/index.html:80 weblate/html/index.html.py:132
 #: weblate/html/languages.html:16 weblate/html/list-translations.html:9
 #: weblate/html/project.html:64 weblate/html/translation.html:277
@@ -3053,7 +2981,6 @@
 #: weblate/html/translate.html:179
 msgid "-1 vote"
 msgstr "-1 투표"
-<<<<<<< HEAD
 
 #: weblate/html/translate.html:183
 msgid "Accept"
@@ -3067,21 +2994,6 @@
 msgid "Use this translation"
 msgstr "이 번역을 사용"
 
-=======
-
-#: weblate/html/translate.html:183
-msgid "Accept"
-msgstr "수락"
-
-#: weblate/html/translate.html:215
-msgid "Use this translation for all subprojects"
-msgstr "모든 하위 프로젝트에서 이 번역을 사용"
-
-#: weblate/html/translate.html:215
-msgid "Use this translation"
-msgstr "이 번역을 사용"
-
->>>>>>> 6e9f1723
 #: weblate/html/translate.html:259
 msgid "Service"
 msgstr "서비스"
@@ -3153,7 +3065,6 @@
 #: weblate/html/translation.html:28
 msgid "Files"
 msgstr "파일"
-<<<<<<< HEAD
 
 #: weblate/html/translation.html:31
 #, fuzzy
@@ -3218,72 +3129,6 @@
 "것은 번역을 다른 분기와 밀어넣거나 일관성 없는 번역을 고치기거나 번역 메모리"
 "를 사용하는 새로운 하위 프로젝트를 번역하기위해 사용됩니다."
 
-=======
-
-#: weblate/html/translation.html:31
-#, fuzzy
-#| msgid "Optional short summary of license used for translations."
-msgid "Download for an offline translation."
-msgstr "번역에 사용하는 라이센스의 선택 사항 요약입니다."
-
-#: weblate/html/translation.html:31
-msgid "Download source file"
-msgstr ""
-
-#: weblate/html/translation.html:33
-msgid "Download for using within an application."
-msgstr ""
-
-#: weblate/html/translation.html:33
-#, fuzzy
-#| msgid "Copy word to translation"
-msgid "Download compiled translation"
-msgstr "번역란으로 단어 복사"
-
-#: weblate/html/translation.html:36
-#, fuzzy
-#| msgid "Your translations"
-msgid "Upload translation"
-msgstr "참여 가능한 번역"
-
-#: weblate/html/translation.html:46 weblate/html/translation.html.py:196
-msgid "Locking"
-msgstr "잠굼"
-
-#: weblate/html/translation.html:51 weblate/html/translation.html.py:142
-#: weblate/trans/models/changes.py:170
-msgid "Automatic translation"
-msgstr "자동 번역"
-
-#: weblate/html/translation.html:78 weblate/html/widgets.html:60
-#: weblate/html/widgets.html.py:68 weblate/html/widgets.html:75
-#: weblate/html/widgets.html.py:83
-msgid "Translation status"
-msgstr "번역 현황"
-
-#: weblate/html/translation.html:83 weblate/html/translation.html.py:265
-#: weblate/html/translation_info.html:9
-msgid "Strings"
-msgstr "문자열"
-
-#: weblate/html/translation.html:144
-#, fuzzy
-#| msgid ""
-#| "Automatic translation takes existing translations in this project and "
-#| "applies it to the current subproject. It can be used to push translations "
-#| "to a different branch, to fix inconsistent translations or to translate "
-#| "new subproject using translation memory."
-msgid ""
-"Automatic translation takes existing translations in this project and "
-"applies it to the current resource. It can be used to push translations to a "
-"different branch, to fix inconsistent translations or to translate new "
-"resource using translation memory."
-msgstr ""
-"자동 번역과 기존 번역에서는이 프로젝트는 현재 하위 프로젝트에 적용 됩니다. 그"
-"것은 번역을 다른 분기와 밀어넣거나 일관성 없는 번역을 고치기거나 번역 메모리"
-"를 사용하는 새로운 하위 프로젝트를 번역하기위해 사용됩니다."
-
->>>>>>> 6e9f1723
 #: weblate/html/translation.html:151
 msgid "Process"
 msgstr "처리"
@@ -3888,28 +3733,16 @@
 msgstr ""
 
 #: weblate/trans/forms.py:55
-<<<<<<< HEAD
-#, fuzzy
-=======
->>>>>>> 6e9f1723
 #| msgid "Insert tab character"
 msgid "Insert tab character"
 msgstr "탭 문자 삽입"
 
 #: weblate/trans/forms.py:56
-<<<<<<< HEAD
-#, fuzzy
-=======
->>>>>>> 6e9f1723
 #| msgid "Insert new line"
 msgid "Insert new line"
 msgstr "새로운 줄 삽입"
 
 #: weblate/trans/forms.py:57
-<<<<<<< HEAD
-#, fuzzy
-=======
->>>>>>> 6e9f1723
 #| msgid "Insert horizontal ellipsis"
 msgid "Insert horizontal ellipsis"
 msgstr "가로 줄임표 삽입"
