--- conflicted
+++ resolved
@@ -1,13 +1,10 @@
 # Changelog
 
-<<<<<<< HEAD
-- #1257: Prefer 'probably' over 'maybe' when evaluating audio play support.
-=======
 ## 4.1.0 (Unreleased)
 
 - Use [Lerna](https://lernajs.io/) to create the @converse/headless package
 - Use ES2015 modules instead of UMD.
->>>>>>> 6904f9a8
+- #1257: Prefer 'probably' over 'maybe' when evaluating audio play support.
 
 ## 4.0.3 (2018-10-22)
 
