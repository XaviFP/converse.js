# -*- coding: utf-8 -*-
#
# Copyright © 2012 - 2014 Michal Čihař <michal@cihar.com>
#
# This file is part of Weblate <http://weblate.org/>
#
# This program is free software: you can redistribute it and/or modify
# it under the terms of the GNU General Public License as published by
# the Free Software Foundation, either version 3 of the License, or
# (at your option) any later version.
#
# This program is distributed in the hope that it will be useful,
# but WITHOUT ANY WARRANTY; without even the implied warranty of
# MERCHANTABILITY or FITNESS FOR A PARTICULAR PURPOSE.  See the
# GNU General Public License for more details.
#
# You should have received a copy of the GNU General Public License
# along with this program.  If not, see <http://www.gnu.org/licenses/>.
#

from django import forms
from django.utils.translation import ugettext_lazy as _, get_language
from django.contrib.auth import authenticate
from crispy_forms.helper import FormHelper

from weblate.accounts.models import Profile, VerifiedEmail
from weblate.accounts.captcha import MathCaptcha
from weblate.lang.models import Language
from weblate.trans.models import Project
from django.contrib.auth.models import User
from django.utils.encoding import force_unicode
from itertools import chain
import unicodedata
import weblate

try:
    import icu  # pylint: disable=import-error
    HAS_ICU = True
except ImportError:
    HAS_ICU = False


def remove_accents(input_str):
    """
    Removes accents from a string.
    """
    nkfd_form = unicodedata.normalize('NFKD', unicode(input_str))
    only_ascii = nkfd_form.encode('ASCII', 'ignore')
    return only_ascii


def sort_choices(choices):
    '''
    Sorts choices alphabetically.

    Either using cmp or ICU.
    '''
    if not HAS_ICU:
        return sorted(
            choices,
            key=lambda tup: remove_accents(tup[1])
        )
    else:
        locale = icu.Locale(get_language())
        collator = icu.Collator.createInstance(locale)
        return sorted(
            choices,
            key=lambda tup: tup[1],
            cmp=collator.compare
        )


class NoStripEmailField(forms.EmailField):
    """
    Email field which does no stripping.
    """
    def clean(self, value):
        value = self.to_python(value)
        # We call super-super method to skip default EmailField behavior
        # pylint: disable=E1003
        return super(forms.EmailField, self).clean(value)


class UsernameField(forms.RegexField):
    def __init__(self, *args, **kwargs):
        kwargs['max_length'] = 30
        kwargs['min_length'] = 4
        kwargs['regex'] = r'^[\w.@+-]+$'
        kwargs['help_text'] = _('At least four characters long.')
        kwargs['label'] = _('Username')
        kwargs['error_messages'] = {
            'invalid': _(
                'This value may contain only letters, '
                'numbers and following characters: @ . + - _'
            )
        }
        kwargs['required'] = True
        self.valid = None

        super(UsernameField, self).__init__(*args, **kwargs)

    def clean(self, value):
        '''
        Username validation, requires unique name.
        '''
        if value is not None:
            existing = User.objects.filter(
                username__iexact=value
            )
            if existing.exists() and value != self.valid:
                raise forms.ValidationError(
                    _(
                        'This username is already taken. '
                        'Please choose another.'
                    )
                )

        return super(UsernameField, self).clean(value)


class SortedSelectMixin(object):
    '''
    Mixin for Select widgets to sort choices alphabetically.
    '''
    def render_options(self, choices, selected_choices):
        '''
        Renders sorted options.
        '''
        # Normalize to strings.
        selected_choices = set(force_unicode(v) for v in selected_choices)
        output = []

        # Actually sort values
        all_choices = sort_choices(list(chain(self.choices, choices)))

        # Stolen from Select.render_options
        for option_value, option_label in all_choices:
            output.append(
                self.render_option(
                    selected_choices, option_value, option_label
                )
            )
        return u'\n'.join(output)


class SortedSelectMultiple(SortedSelectMixin, forms.SelectMultiple):
    '''
    Wrapper class to sort choices alphabetically.
    '''


class SortedSelect(SortedSelectMixin, forms.Select):
    '''
    Wrapper class to sort choices alphabetically.
    '''


class ProfileForm(forms.ModelForm):
    '''
    User profile editing.
    '''
    class Meta(object):
        model = Profile
        fields = (
            'language',
            'languages',
            'secondary_languages',
        )
        widgets = {
            'language': SortedSelect,
            'languages': SortedSelectMultiple,
            'secondary_languages': SortedSelectMultiple,
        }

    def __init__(self, *args, **kwargs):
        super(ProfileForm, self).__init__(*args, **kwargs)
        # Limit languages to ones which have translation
        qs = Language.objects.have_translation()
        self.fields['languages'].queryset = qs
        self.fields['secondary_languages'].queryset = qs


class SubscriptionForm(forms.ModelForm):
    '''
    User subscription management.
    '''
    class Meta(object):
        model = Profile
        fields = (
            'subscriptions',
<<<<<<< HEAD
        )
=======
        ) + Profile.SUBSCRIPTION_FIELDS
>>>>>>> 00a62eda
        widgets = {
            'subscriptions': forms.CheckboxSelectMultiple
        }

    def __init__(self, *args, **kwargs):

        super(SubscriptionForm, self).__init__(*args, **kwargs)
        user = kwargs['instance'].user
        self.fields['subscriptions'].help_text = None
        self.fields['subscriptions'].required = False
        self.fields['subscriptions'].queryset = Project.objects.all_acl(user)
        self.helper = FormHelper(self)
        self.helper.field_class = 'subscription-checkboxes'
        self.helper.field_template = \
            'bootstrap3/layout/checkboxselectmultiple.html'


class SubscriptionSettingsForm(forms.ModelForm):
    '''
    User subscription management.
    '''
    class Meta(object):
        model = Profile
        fields = (
            'subscribe_any_translation',
            'subscribe_new_string',
            'subscribe_new_suggestion',
            'subscribe_new_contributor',
            'subscribe_new_comment',
            'subscribe_new_language',
            'subscribe_merge_failure',
        )


class UserForm(forms.ModelForm):
    '''
    User information form.
    '''
    username = UsernameField()
    email = forms.ChoiceField(
        label=_('E-mail'),
        help_text=_(
            'You can add another emails on Authentication tab.'
        ),
        choices=(
            ('', ''),
        ),
        required=True
    )

    class Meta(object):
        model = User
        fields = (
            'username',
            'first_name',
            'email',
        )

    def __init__(self, *args, **kwargs):

        super(UserForm, self).__init__(*args, **kwargs)

        verified_mails = VerifiedEmail.objects.filter(
            social__user=self.instance
        )
        emails = set([x.email for x in verified_mails])
        emails.add(self.instance.email)

        self.fields['first_name'].required = True
        self.fields['first_name'].label = _('Full name')
        self.fields['email'].choices = [(x, x) for x in emails]
        self.fields['username'].valid = self.instance.username


class ContactForm(forms.Form):
    '''
    Form for contacting site owners.
    '''
    subject = forms.CharField(label=_('Subject'), required=True)
    name = forms.CharField(label=_('Your name'), required=True)
    email = forms.EmailField(label=_('Your email'), required=True)
    message = forms.CharField(
        label=_('Message'),
        required=True,
        help_text=_(
            'Please contact us in English, otherwise we might '
            'be unable to understand your request.'
        ),
        widget=forms.Textarea
    )
    content = forms.CharField(required=False)

    def clean_content(self):
        '''
        Check if content is empty.
        '''
        if self.cleaned_data['content'] != '':
            raise forms.ValidationError('Invalid value')
        return ''


class EmailForm(forms.Form):
    '''
    Email change form.
    '''
    required_css_class = "required"
    error_css_class = "error"

    email = NoStripEmailField(
        max_length=75,
        label=_("E-mail"),
        help_text=_('Activation email will be sent here.'),
    )
    content = forms.CharField(required=False)

    def clean_email(self):
        """
        Validate that the supplied email address is unique for the
        site.

        """
        if User.objects.filter(email__iexact=self.cleaned_data['email']):
            raise forms.ValidationError(
                _(
                    "This email address is already in use. "
                    "Please supply a different email address."
                )
            )
        return self.cleaned_data['email']

    def clean_content(self):
        '''
        Check if content is empty.
        '''
        if self.cleaned_data['content'] != '':
            raise forms.ValidationError('Invalid value')
        return ''


class RegistrationForm(EmailForm):
    '''
    Registration form.
    '''
    required_css_class = "required"
    error_css_class = "error"

    username = UsernameField()
    first_name = forms.CharField(label=_('Full name'))
    content = forms.CharField(required=False)

    def clean_content(self):
        '''
        Check if content is empty.
        '''
        if self.cleaned_data['content'] != '':
            raise forms.ValidationError('Invalid value')
        return ''


class CaptchaRegistrationForm(RegistrationForm):
    '''
    Registration form with captcha protection.
    '''
    captcha = forms.IntegerField(required=True)
    captcha_id = forms.CharField(widget=forms.HiddenInput)

    def __init__(self, data=None, *args, **kwargs):
        super(CaptchaRegistrationForm, self).__init__(
            data,
            *args,
            **kwargs
        )

        # Load data
        self.tampering = False
        if data is None or 'captcha_id' not in data:
            self.captcha = MathCaptcha()
        else:
            try:
                self.captcha = MathCaptcha.from_hash(data['captcha_id'])
            except ValueError:
                self.captcha = MathCaptcha()
                self.tampering = True

        # Set correct label
        self.fields['captcha'].label = _('What is %s?') % self.captcha.display
        self.fields['captcha_id'].initial = self.captcha.hashed

    def clean_captcha(self):
        '''
        Validation for captcha.
        '''
        if (self.tampering
                or not self.captcha.validate(self.cleaned_data['captcha'])):
            raise forms.ValidationError(
                _('Please check your math and try again.')
            )

        if 'email' in self.cleaned_data:
            mail = self.cleaned_data['email']
        else:
            mail = 'NONE'

        weblate.logger.info(
            'Passed captcha for %s (%s = %s)',
            mail,
            self.captcha.question,
            self.cleaned_data['captcha']
        )


class PasswordForm(forms.Form):
    '''
    Form for setting password.
    '''
    password1 = forms.CharField(
        widget=forms.PasswordInput(render_value=False),
        label=_("New password"),
        help_text=_('At least six characters long.'),
    )
    password2 = forms.CharField(
        widget=forms.PasswordInput(render_value=False),
        label=_("New password (again)"),
        help_text=_(
            'Repeat the password so we can verify '
            'you typed it in correctly.'
        ),
    )

    def clean_password1(self):
        '''
        Password validation, requires length of six chars.
        '''
        if len(self.cleaned_data['password1']) < 6:
            raise forms.ValidationError(
                _(u'Password needs to have at least six characters.')
            )
        return self.cleaned_data['password1']

    def clean(self):
        """
        Verify that the values entered into the two password fields
        match. Note that an error here will end up in
        ``non_field_errors()`` because it doesn't apply to a single
        field.

        """
        password1 = self.cleaned_data.get('password1', '')
        password2 = self.cleaned_data.get('password2', '')

        if password1 != password2:
            raise forms.ValidationError(
                _('You must type the same password each time.')
            )

        return self.cleaned_data


class PasswordChangeForm(forms.Form):
    password = forms.CharField(
        widget=forms.PasswordInput(render_value=False),
        label=_("Current password"),
    )


class ResetForm(EmailForm):
    def clean_email(self):
        users = User.objects.filter(email__iexact=self.cleaned_data['email'])

        if not users.exists():
            raise forms.ValidationError(
                _('User with this email address was not found.')
            )
        return users[0]


class LoginForm(forms.Form):
    username = forms.CharField(
        max_length=254,
        label=_('Username or email')
    )
    password = forms.CharField(
        label=_("Password"),
        widget=forms.PasswordInput
    )

    error_messages = {
        'invalid_login': _("Please enter a correct username and password. "
                           "Note that both fields may be case-sensitive."),
        'inactive': _("This account is inactive."),
    }

    def __init__(self, request=None, *args, **kwargs):
        """
        The 'request' parameter is set for custom auth use by subclasses.
        The form data comes in via the standard 'data' kwarg.
        """
        self.request = request
        self.user_cache = None
        super(LoginForm, self).__init__(*args, **kwargs)

    def clean(self):
        username = self.cleaned_data.get('username')
        password = self.cleaned_data.get('password')

        if username and password:
            self.user_cache = authenticate(
                username=username,
                password=password
            )
            if self.user_cache is None:
                raise forms.ValidationError(
                    self.error_messages['invalid_login'],
                    code='invalid_login',
                )
            elif not self.user_cache.is_active:
                raise forms.ValidationError(
                    self.error_messages['inactive'],
                    code='inactive',
                )
        return self.cleaned_data

    def get_user_id(self):
        if self.user_cache:
            return self.user_cache.id
        return None

    def get_user(self):
        return self.user_cache


class HostingForm(forms.Form):
    '''
    Form for asking for hosting.
    '''
    name = forms.CharField(label=_('Your name'), required=True)
    email = forms.EmailField(label=_('Your email'), required=True)
    project = forms.CharField(label=_('Project name'), required=True)
    url = forms.URLField(label=_('Project website'), required=True)
    repo = forms.CharField(
        label=_('Git repository'),
        help_text=_(
            'URL of Git repository, use weblate://project/resource '
            'for sharing with other resource.'
        ),
        required=True
    )
    mask = forms.CharField(
        label=_('File mask'),
        help_text=_(
            'Path of files to translate, use * instead of language code, '
            'for example: po/*.po or locale/*/LC_MESSAGES/django.po.'
        ),
        required=True
    )

    message = forms.CharField(
        label=_('Additional message'),
        required=True,
        widget=forms.Textarea
    )
    content = forms.CharField(required=False)

    def clean_content(self):
        '''
        Check if content is empty.
        '''
        if self.cleaned_data['content'] != '':
            raise forms.ValidationError('Invalid value')
        return ''<|MERGE_RESOLUTION|>--- conflicted
+++ resolved
@@ -188,11 +188,7 @@
         model = Profile
         fields = (
             'subscriptions',
-<<<<<<< HEAD
-        )
-=======
-        ) + Profile.SUBSCRIPTION_FIELDS
->>>>>>> 00a62eda
+        )
         widgets = {
             'subscriptions': forms.CheckboxSelectMultiple
         }
@@ -216,15 +212,7 @@
     '''
     class Meta(object):
         model = Profile
-        fields = (
-            'subscribe_any_translation',
-            'subscribe_new_string',
-            'subscribe_new_suggestion',
-            'subscribe_new_contributor',
-            'subscribe_new_comment',
-            'subscribe_new_language',
-            'subscribe_merge_failure',
-        )
+        fields =  Profile.SUBSCRIPTION_FIELDS
 
 
 class UserForm(forms.ModelForm):
