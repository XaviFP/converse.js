// Converse.js (A browser based XMPP chat client)
// http://conversejs.org
//
// Copyright (c) 2012-2017, Jan-Carel Brand <jc@opkode.com>
// Licensed under the Mozilla Public License (MPLv2)
//
/*global define */

/* This is a Converse.js plugin which add support for multi-user chat rooms, as
 * specified in XEP-0045 Multi-user chat.
 */
(function (root, factory) {
    define([
            "form-utils",
            "converse-core",
            "converse-chatview",
            "converse-disco",
            "backbone.overview",
            "backbone.orderedlistview",
            "backbone.vdomview",
            "muc-utils"
    ], factory);
}(this, function (u, converse) {
    "use strict";

    const MUC_ROLE_WEIGHTS = {
        'moderator':    1,
        'participant':  2,
        'visitor':      3,
        'none':         4,
    };

    const { Strophe, Backbone, Promise, $iq, $build, $msg, $pres, b64_sha1, sizzle, _, moment } = converse.env;

    // Add Strophe Namespaces
    Strophe.addNamespace('MUC_ADMIN', Strophe.NS.MUC + "#admin");
    Strophe.addNamespace('MUC_OWNER', Strophe.NS.MUC + "#owner");
    Strophe.addNamespace('MUC_REGISTER', "jabber:iq:register");
    Strophe.addNamespace('MUC_ROOMCONF', Strophe.NS.MUC + "#roomconfig");
    Strophe.addNamespace('MUC_USER', Strophe.NS.MUC + "#user");

    converse.MUC_NICK_CHANGED_CODE = "303";

    converse.CHATROOMS_TYPE = 'chatroom';

    converse.ROOM_FEATURES = [
        'passwordprotected', 'unsecured', 'hidden',
        'publicroom', 'membersonly', 'open', 'persistent',
        'temporary', 'nonanonymous', 'semianonymous',
        'moderated', 'unmoderated', 'mam_enabled'
    ];

    converse.ROOMSTATUS = {
        CONNECTED: 0,
        CONNECTING: 1,
        NICKNAME_REQUIRED: 2,
        PASSWORD_REQUIRED: 3,
        DISCONNECTED: 4,
        ENTERED: 5
    };


    converse.plugins.add('converse-muc', {
        /* Optional dependencies are other plugins which might be
         * overridden or relied upon, and therefore need to be loaded before
         * this plugin. They are called "optional" because they might not be
         * available, in which case any overrides applicable to them will be
         * ignored.
         *
         * It's possible however to make optional dependencies non-optional.
         * If the setting "strict_plugin_dependencies" is set to true,
         * an error will be raised if the plugin is not found.
         *
         * NB: These plugins need to have already been loaded via require.js.
         */
        dependencies: ["converse-controlbox", "converse-chatview"],

        overrides: {
            // Overrides mentioned here will be picked up by converse.js's
            // plugin architecture they will replace existing methods on the
            // relevant objects or classes.
            //
            // New functions which don't exist yet can also be added.

            _tearDown () {
                const rooms = this.chatboxes.where({'type': converse.CHATROOMS_TYPE});
                _.each(rooms, function (room) {
                    u.safeSave(room, {'connection_status': converse.ROOMSTATUS.DISCONNECTED});
                });
                this.__super__._tearDown.call(this, arguments);
            },

            ChatBoxes: {
                model (attrs, options) {
                    const { _converse } = this.__super__;
                    if (attrs.type == converse.CHATROOMS_TYPE) {
                        return new _converse.ChatRoom(attrs, options);
                    } else {
                        return this.__super__.model.apply(this, arguments);
                    }
                },
            }
        },

        initialize () {
            /* The initialize function gets called as soon as the plugin is
             * loaded by converse.js's plugin machinery.
             */
            const { _converse } = this,
                  { __ } = _converse;

            // Configuration values for this plugin
            // ====================================
            // Refer to docs/source/configuration.rst for explanations of these
            // configuration settings.
            _converse.api.settings.update({
                allow_muc: true,
                allow_muc_invitations: true,
                auto_join_on_invite: false,
                auto_join_rooms: [],
                muc_domain: undefined,
                muc_history_max_stanzas: undefined,
                muc_instant_rooms: true,
                muc_nickname_from_jid: false
            });
            _converse.api.promises.add(['roomsAutoJoined']);


            function openRoom (jid) {
                if (!u.isValidMUCJID(jid)) {
                    return _converse.log(
                        `Invalid JID "${jid}" provided in URL fragment`,
                        Strophe.LogLevel.WARN
                    );
                }
                const promises = [_converse.api.waitUntil('roomsAutoJoined')]
                if (_converse.allow_bookmarks) {
                    promises.push( _converse.api.waitUntil('bookmarksInitialized'));
                }
                Promise.all(promises).then(() => {
                    _converse.api.rooms.open(jid);
                });
            }
            _converse.router.route('converse/room?jid=:jid', openRoom);


            _converse.openChatRoom = function (jid, settings, bring_to_foreground) {
                /* Opens a chat room, making sure that certain attributes
                 * are correct, for example that the "type" is set to
                 * "chatroom".
                 */
                settings.type = converse.CHATROOMS_TYPE;
                settings.id = jid;
                settings.box_id = b64_sha1(jid)
                const chatbox = _converse.chatboxes.getChatBox(jid, settings, true);
                chatbox.trigger('show', true);
                return chatbox;
            }

            _converse.ChatRoom = _converse.ChatBox.extend({

                defaults () {
                    return _.assign(
                        _.clone(_converse.ChatBox.prototype.defaults),
                        _.zipObject(converse.ROOM_FEATURES, _.map(converse.ROOM_FEATURES, _.stubFalse)),
                        {
                          // For group chats, we distinguish between generally unread
                          // messages and those ones that specifically mention the
                          // user.
                          //
                          // To keep things simple, we reuse `num_unread` from
                          // _converse.ChatBox to indicate unread messages which
                          // mention the user and `num_unread_general` to indicate
                          // generally unread messages (which *includes* mentions!).
                          'num_unread_general': 0,

                          'affiliation': null,
                          'connection_status': converse.ROOMSTATUS.DISCONNECTED,
                          'name': '',
                          'nick': _converse.xmppstatus.get('nickname'),
                          'description': '',
                          'features_fetched': false,
                          'roomconfig': {},
                          'type': converse.CHATROOMS_TYPE,
                        }
                    );
                },

<<<<<<< HEAD
                initialize() {
                    this.constructor.__super__.initialize.apply(this, arguments);
                    this.occupants = new _converse.ChatRoomOccupants();
                    this.registerHandlers();
                },

                registerHandlers () {
                    /* Register presence and message handlers for this chat
                     * room
                     */
                    const room_jid = this.get('jid');
                    this.removeHandlers();
                    this.presence_handler = _converse.connection.addHandler((stanza) => {
                            _.each(_.values(this.handlers.presence), (callback) => callback(stanza));
                            this.onPresence(stanza);
                            return true;
                        },
                        Strophe.NS.MUC, 'presence', null, null, room_jid,
                        {'ignoreNamespaceFragment': true, 'matchBareFromJid': true}
                    );
                    this.message_handler = _converse.connection.addHandler((stanza) => {
                            _.each(_.values(this.handlers.message), (callback) => callback(stanza));
                            this.onMessage(stanza);
                            return true;
                        }, null, 'message', 'groupchat', null, room_jid,
                        {'matchBareFromJid': true}
                    );
                },

                removeHandlers () {
                    /* Remove the presence and message handlers that were
                     * registered for this chat room.
                     */
                    if (this.message_handler) {
                        _converse.connection.deleteHandler(this.message_handler);
                        delete this.message_handler;
                    }
                    if (this.presence_handler) {
                        _converse.connection.deleteHandler(this.presence_handler);
                        delete this.presence_handler;
                    }
                    return this;
                },

                addHandler (type, name, callback) {
                    /* Allows 'presence' and 'message' handlers to be
                     * registered. These will be executed once presence or
                     * message stanzas are received, and *before* this model's
                     * own handlers are executed.
                     */
                    if (_.isNil(this.handlers)) {
                        this.handlers = {};
                    }
                    if (_.isNil(this.handlers[type])) {
                        this.handlers[type] = {};
                    }
                    this.handlers[type][name] = callback;
                },

                join (nick, password) {
                    /* Join the chat room.
                     *
                     * Parameters:
                     *  (String) nick: The user's nickname
                     *  (String) password: Optional password, if required by
                     *      the room.
                     */
                    nick = nick ? nick : this.get('nick');
                    if (!nick) {
                        throw new TypeError('join: You need to provide a valid nickname');
                    }
                    if (this.get('connection_status') === converse.ROOMSTATUS.ENTERED) {
                        // We have restored a chat room from session storage,
                        // so we don't send out a presence stanza again.
                        return this;
                    }
                    const stanza = $pres({
                        'from': _converse.connection.jid,
                        'to': this.getRoomJIDAndNick(nick)
                    }).c("x", {'xmlns': Strophe.NS.MUC})
                      .c("history", {'maxstanzas': _converse.muc_history_max_stanzas}).up();
                    if (password) {
                        stanza.cnode(Strophe.xmlElement("password", [], password));
                    }
                    this.save('connection_status', converse.ROOMSTATUS.CONNECTING);
                    _converse.connection.send(stanza);
                    return this;
                },

                leave (exit_msg) {
                    /* Leave the chat room.
                     *
                     * Parameters:
                     *  (String) exit_msg: Optional message to indicate your
                     *      reason for leaving.
                     */
                    this.occupants.reset();
                    this.occupants.browserStorage._clear();
                    if (_converse.connection.connected) {
                        this.sendUnavailablePresence(exit_msg);
                    }
                    u.safeSave(this, {'connection_status': converse.ROOMSTATUS.DISCONNECTED});
                    this.removeHandlers();
                },

                sendUnavailablePresence (exit_msg) {
                    const presence = $pres({
                        type: "unavailable",
                        from: _converse.connection.jid,
                        to: this.getRoomJIDAndNick()
                    });
                    if (exit_msg !== null) {
                        presence.c("status", exit_msg);
                    }
                    _converse.connection.sendPresence(presence);
                },

                getRoomFeatures () {
                    /* Fetch the room disco info, parse it and then save it.
                     */
                    return new Promise((resolve, reject) => {
                        _converse.connection.disco.info(
                            this.get('jid'),
                            null,
                            _.flow(this.parseRoomFeatures.bind(this), resolve),
                            () => { reject(new Error("Could not parse the room features")) },
                            5000
                        );
                    });
                },

                getRoomJIDAndNick (nick) {
                    /* Utility method to construct the JID for the current user
                     * as occupant of the room.
                     *
                     * This is the room JID, with the user's nick added at the
                     * end.
                     *
                     * For example: room@conference.example.org/nickname
                     */
                    if (nick) {
                        this.save({'nick': nick});
                    } else {
                        nick = this.get('nick');
                    }
                    const room = this.get('jid');
                    const jid = Strophe.getBareJidFromJid(room);
                    return jid + (nick !== null ? `/${nick}` : "");
=======
                sendChatRoomFile (text, to) {
                    const msgid = _converse.connection.getUniqueId();
                    const stanza = $msg({
                        'from': _converse.connection.jid,
                        'to': to,
                        'type': 'groupchat',
                        'id': msgid
                    }).c("body").t(text).up()
                      .c("x", {'xmlns': Strophe.NS.OUTOFBAND}).c('url').t(text).up();
                      _converse.connection.send(stanza);
>>>>>>> c9a9d011
                },

                directInvite (recipient, reason) {
                    /* Send a direct invitation as per XEP-0249
                     *
                     * Parameters:
                     *    (String) recipient - JID of the person being invited
                     *    (String) reason - Optional reason for the invitation
                     */
                    if (this.get('membersonly')) {
                        // When inviting to a members-only room, we first add
                        // the person to the member list by giving them an
                        // affiliation of 'member' (if they're not affiliated
                        // already), otherwise they won't be able to join.
                        const map = {}; map[recipient] = 'member';
                        const deltaFunc = _.partial(u.computeAffiliationsDelta, true, false);
                        this.updateMemberLists(
                            [{'jid': recipient, 'affiliation': 'member', 'reason': reason}],
                            ['member', 'owner', 'admin'],
                            deltaFunc
                        );
                    }
                    const attrs = {
                        'xmlns': 'jabber:x:conference',
                        'jid': this.get('jid')
                    };
                    if (reason !== null) { attrs.reason = reason; }
                    if (this.get('password')) { attrs.password = this.get('password'); }
                    const invitation = $msg({
                        from: _converse.connection.jid,
                        to: recipient,
                        id: _converse.connection.getUniqueId()
                    }).c('x', attrs);
                    _converse.connection.send(invitation);
                    _converse.emit('roomInviteSent', {
                        'room': this,
                        'recipient': recipient,
                        'reason': reason
                    });
                },

                parseRoomFeatures (iq) {
                    /* Parses an IQ stanza containing the room's features.
                     *
                     * See http://xmpp.org/extensions/xep-0045.html#disco-roominfo
                     *
                     *  <identity
                     *      category='conference'
                     *      name='A Dark Cave'
                     *      type='text'/>
                     *  <feature var='http://jabber.org/protocol/muc'/>
                     *  <feature var='muc_passwordprotected'/>
                     *  <feature var='muc_hidden'/>
                     *  <feature var='muc_temporary'/>
                     *  <feature var='muc_open'/>
                     *  <feature var='muc_unmoderated'/>
                     *  <feature var='muc_nonanonymous'/>
                     *  <feature var='urn:xmpp:mam:0'/>
                     */
                    const features = {
                        'features_fetched': true,
                        'name': iq.querySelector('identity').getAttribute('name')
                    }
                    _.each(iq.querySelectorAll('feature'), function (field) {
                        const fieldname = field.getAttribute('var');
                        if (!fieldname.startsWith('muc_')) {
                            if (fieldname === Strophe.NS.MAM) {
                                features.mam_enabled = true;
                            }
                            return;
                        }
                        features[fieldname.replace('muc_', '')] = true;
                    });
                    const desc_field = iq.querySelector('field[var="muc#roominfo_description"] value');
                    if (!_.isNull(desc_field)) {
                        features.description = desc_field.textContent;
                    }
                    this.save(features);
                },

                requestMemberList (affiliation) {
                    /* Send an IQ stanza to the server, asking it for the
                     * member-list of this room.
                     *
                     * See: http://xmpp.org/extensions/xep-0045.html#modifymember
                     *
                     * Parameters:
                     *  (String) affiliation: The specific member list to
                     *      fetch. 'admin', 'owner' or 'member'.
                     *
                     * Returns:
                     *  A promise which resolves once the list has been
                     *  retrieved.
                     */
                    return new Promise((resolve, reject) => {
                        affiliation = affiliation || 'member';
                        const iq = $iq({to: this.get('jid'), type: "get"})
                            .c("query", {xmlns: Strophe.NS.MUC_ADMIN})
                                .c("item", {'affiliation': affiliation});
                        _converse.connection.sendIQ(iq, resolve, reject);
                    });
                },

                setAffiliation (affiliation, members) {
                    /* Send IQ stanzas to the server to set an affiliation for
                     * the provided JIDs.
                     *
                     * See: http://xmpp.org/extensions/xep-0045.html#modifymember
                     *
                     * XXX: Prosody doesn't accept multiple JIDs' affiliations
                     * being set in one IQ stanza, so as a workaround we send
                     * a separate stanza for each JID.
                     * Related ticket: https://prosody.im/issues/issue/795
                     *
                     * Parameters:
                     *  (String) affiliation: The affiliation
                     *  (Object) members: A map of jids, affiliations and
                     *      optionally reasons. Only those entries with the
                     *      same affiliation as being currently set will be
                     *      considered.
                     *
                     * Returns:
                     *  A promise which resolves and fails depending on the
                     *  XMPP server response.
                     */
                    members = _.filter(members, (member) =>
                        // We only want those members who have the right
                        // affiliation (or none, which implies the provided one).
                        _.isUndefined(member.affiliation) ||
                                member.affiliation === affiliation
                    );
                    const promises = _.map(members, _.bind(this.sendAffiliationIQ, this, affiliation));
                    return Promise.all(promises);
                },

                saveConfiguration (form) {
                    /* Submit the room configuration form by sending an IQ
                     * stanza to the server.
                     *
                     * Returns a promise which resolves once the XMPP server
                     * has return a response IQ.
                     *
                     * Parameters:
                     *  (HTMLElement) form: The configuration form DOM element.
                     *      If no form is provided, the default configuration
                     *      values will be used.
                     */
                    return new Promise((resolve, reject) => {
                        const inputs = form ? sizzle(':input:not([type=button]):not([type=submit])', form) : [],
                              configArray = _.map(inputs, u.webForm2xForm);
                        this.sendConfiguration(configArray, resolve, reject);
                    });
                },

                autoConfigureChatRoom () {
                    /* Automatically configure room based on this model's
                     * 'roomconfig' data.
                     *
                     * Returns a promise which resolves once a response IQ has
                     * been received.
                     */
                    return new Promise((resolve, reject) => {
                        this.fetchRoomConfiguration().then((stanza) => {
                            const configArray = [],
                                fields = stanza.querySelectorAll('field'),
                                config = this.get('roomconfig');
                            let count = fields.length;

                            _.each(fields, (field) => {
                                const fieldname = field.getAttribute('var').replace('muc#roomconfig_', ''),
                                    type = field.getAttribute('type');
                                let value;
                                if (fieldname in config) {
                                    switch (type) {
                                        case 'boolean':
                                            value = config[fieldname] ? 1 : 0;
                                            break;
                                        case 'list-multi':
                                            // TODO: we don't yet handle "list-multi" types
                                            value = field.innerHTML;
                                            break;
                                        default:
                                            value = config[fieldname];
                                    }
                                    field.innerHTML = $build('value').t(value);
                                }
                                configArray.push(field);
                                if (!--count) {
                                    this.sendConfiguration(configArray, resolve, reject);
                                }
                            });
                        });
                    });
                },

                fetchRoomConfiguration () {
                    /* Send an IQ stanza to fetch the room configuration data.
                     * Returns a promise which resolves once the response IQ
                     * has been received.
                     */
                    return new Promise((resolve, reject) => {
                        _converse.connection.sendIQ(
                            $iq({
                                'to': this.get('jid'),
                                'type': "get"
                            }).c("query", {xmlns: Strophe.NS.MUC_OWNER}),
                            resolve,
                            reject
                        );
                    });
                },

                sendConfiguration (config, callback, errback) {
                    /* Send an IQ stanza with the room configuration.
                     *
                     * Parameters:
                     *  (Array) config: The room configuration
                     *  (Function) callback: Callback upon succesful IQ response
                     *      The first parameter passed in is IQ containing the
                     *      room configuration.
                     *      The second is the response IQ from the server.
                     *  (Function) errback: Callback upon error IQ response
                     *      The first parameter passed in is IQ containing the
                     *      room configuration.
                     *      The second is the response IQ from the server.
                     */
                    const iq = $iq({to: this.get('jid'), type: "set"})
                        .c("query", {xmlns: Strophe.NS.MUC_OWNER})
                        .c("x", {xmlns: Strophe.NS.XFORM, type: "submit"});
                    _.each(config || [], function (node) { iq.cnode(node).up(); });
                    callback = _.isUndefined(callback) ? _.noop : _.partial(callback, iq.nodeTree);
                    errback = _.isUndefined(errback) ? _.noop : _.partial(errback, iq.nodeTree);
                    return _converse.connection.sendIQ(iq, callback, errback);
                },

                saveAffiliationAndRole (pres) {
                    /* Parse the presence stanza for the current user's
                     * affiliation.
                     *
                     * Parameters:
                     *  (XMLElement) pres: A <presence> stanza.
                     */
                    const item = sizzle(`x[xmlns="${Strophe.NS.MUC_USER}"] item`, pres).pop();
                    const is_self = pres.querySelector("status[code='110']");
                    if (is_self && !_.isNil(item)) {
                        const affiliation = item.getAttribute('affiliation');
                        const role = item.getAttribute('role');
                        if (affiliation) {
                            this.save({'affiliation': affiliation});
                        }
                        if (role) {
                            this.save({'role': role});
                        }
                    }
                },

                sendAffiliationIQ (affiliation, member) {
                    /* Send an IQ stanza specifying an affiliation change.
                     *
                     * Paremeters:
                     *  (String) affiliation: affiliation (could also be stored
                     *      on the member object).
                     *  (Object) member: Map containing the member's jid and
                     *      optionally a reason and affiliation.
                     */
                    return new Promise((resolve, reject) => {
                        const iq = $iq({to: this.get('jid'), type: "set"})
                            .c("query", {xmlns: Strophe.NS.MUC_ADMIN})
                            .c("item", {
                                'affiliation': member.affiliation || affiliation,
                                'jid': member.jid
                            });
                        if (!_.isUndefined(member.reason)) {
                            iq.c("reason", member.reason);
                        }
                        _converse.connection.sendIQ(iq, resolve, reject);
                    });
                },

                setAffiliations (members) {
                    /* Send IQ stanzas to the server to modify the
                     * affiliations in this room.
                     *
                     * See: http://xmpp.org/extensions/xep-0045.html#modifymember
                     *
                     * Parameters:
                     *  (Object) members: A map of jids, affiliations and optionally reasons
                     *  (Function) onSuccess: callback for a succesful response
                     *  (Function) onError: callback for an error response
                     */
                    const affiliations = _.uniq(_.map(members, 'affiliation'));
                    _.each(affiliations, _.partial(this.setAffiliation.bind(this), _, members));
                },

                getJidsWithAffiliations (affiliations) {
                    /* Returns a map of JIDs that have the affiliations
                     * as provided.
                     */
                    if (_.isString(affiliations)) {
                        affiliations = [affiliations];
                    }
                    return new Promise((resolve, reject) => {
                        const promises = _.map(
                            affiliations,
                            _.partial(this.requestMemberList.bind(this))
                        );
                        Promise.all(promises).then(
                            _.flow(u.marshallAffiliationIQs, resolve),
                            _.flow(u.marshallAffiliationIQs, resolve)
                        );
                    });
                },

                updateMemberLists (members, affiliations, deltaFunc) {
                    /* Fetch the lists of users with the given affiliations.
                     * Then compute the delta between those users and
                     * the passed in members, and if it exists, send the delta
                     * to the XMPP server to update the member list.
                     *
                     * Parameters:
                     *  (Object) members: Map of member jids and affiliations.
                     *  (String|Array) affiliation: An array of affiliations or
                     *      a string if only one affiliation.
                     *  (Function) deltaFunc: The function to compute the delta
                     *      between old and new member lists.
                     *
                     * Returns:
                     *  A promise which is resolved once the list has been
                     *  updated or once it's been established there's no need
                     *  to update the list.
                     */
                    this.getJidsWithAffiliations(affiliations).then((old_members) => {
                        this.setAffiliations(deltaFunc(members, old_members));
                    });
                },

                checkForReservedNick (callback, errback) {
                    /* Use service-discovery to ask the XMPP server whether
                     * this user has a reserved nickname for this room.
                     * If so, we'll use that, otherwise we render the nickname form.
                     *
                     * Parameters:
                     *  (Function) callback: Callback upon succesful IQ response
                     *  (Function) errback: Callback upon error IQ response
                     */
                    _converse.connection.sendIQ(
                        $iq({
                            'to': this.get('jid'),
                            'from': _converse.connection.jid,
                            'type': "get"
                        }).c("query", {
                            'xmlns': Strophe.NS.DISCO_INFO,
                            'node': 'x-roomuser-item'
                        }),
                        callback, errback);
                    return this;
                },

                findOccupant (data) {
                    /* Try to find an existing occupant based on the passed in
                     * data object.
                     *
                     * If we have a JID, we use that as lookup variable,
                     * otherwise we use the nick. We don't always have both,
                     * but should have at least one or the other.
                     */
                    const jid = Strophe.getBareJidFromJid(data.jid);
                    if (jid !== null) {
                        return this.occupants.where({'jid': jid}).pop();
                    } else {
                        return this.occupants.where({'nick': data.nick}).pop();
                    }
                },

                updateOccupantsOnPresence (pres) {
                    /* Given a presence stanza, update the occupant model
                     * based on its contents.
                     *
                     * Parameters:
                     *  (XMLElement) pres: The presence stanza
                     */
                    const data = this.parsePresence(pres);
                    if (data.type === 'error') {
                        return true;
                    }
                    const occupant = this.findOccupant(data);
                    if (data.type === 'unavailable') {
                        if (occupant) {
                            // Even before destroying, we set the new data, so
                            // that we can for example show the
                            // disconnection message.
                            occupant.set(data);
                        }
                        if (!_.includes(data.states, converse.MUC_NICK_CHANGED_CODE)) {
                            // We only destroy the occupant if this is not a
                            // nickname change operation.
                            if (occupant) {
                                occupant.destroy();
                            }
                            return;
                        }
                    }
                    const jid = Strophe.getBareJidFromJid(data.jid);
                    const attributes = _.extend(data, {
                        'jid': jid ? jid : undefined,
                        'resource': data.jid ? Strophe.getResourceFromJid(data.jid) : undefined
                    });
                    if (occupant) {
                        occupant.save(attributes);
                    } else {
                        this.occupants.create(attributes);
                    }
                },

                parsePresence (pres) {
                    const id = Strophe.getResourceFromJid(pres.getAttribute("from"));
                    const data = {
                        nick: id,
                        type: pres.getAttribute("type"),
                        states: []
                    };
                    _.each(pres.childNodes, function (child) {
                        switch (child.nodeName) {
                            case "status":
                                data.status = child.textContent || null;
                                break;
                            case "show":
                                data.show = child.textContent || 'online';
                                break;
                            case "x":
                                if (child.getAttribute("xmlns") === Strophe.NS.MUC_USER) {
                                    _.each(child.childNodes, function (item) {
                                        switch (item.nodeName) {
                                            case "item":
                                                data.affiliation = item.getAttribute("affiliation");
                                                data.role = item.getAttribute("role");
                                                data.jid = item.getAttribute("jid");
                                                data.nick = item.getAttribute("nick") || data.nick;
                                                break;
                                            case "status":
                                                if (item.getAttribute("code")) {
                                                    data.states.push(item.getAttribute("code"));
                                                }
                                        }
                                    });
                                }
                        }
                    });
                    return data;
                },

                isDuplicate (message, original_stanza) {
                    const msgid = message.getAttribute('id'),
                          jid = message.getAttribute('from'),
                          resource = Strophe.getResourceFromJid(jid),
                          sender = resource && Strophe.unescapeNode(resource) || '';
                    if (msgid) {
                        return this.messages.filter(
                            // Some bots (like HAL in the prosody chatroom)
                            // respond to commands with the same ID as the
                            // original message. So we also check the sender.
                            (msg) => msg.get('msgid') === msgid && msg.get('fullname') === sender
                        ).length > 0;
                    }
                    return false;
                },

                fetchFeaturesIfConfigurationChanged (stanza) {
                    const configuration_changed = stanza.querySelector("status[code='104']"),
                          logging_enabled = stanza.querySelector("status[code='170']"),
                          logging_disabled = stanza.querySelector("status[code='171']"),
                          room_no_longer_anon = stanza.querySelector("status[code='172']"),
                          room_now_semi_anon = stanza.querySelector("status[code='173']"),
                          room_now_fully_anon = stanza.querySelector("status[code='173']");

                    if (configuration_changed || logging_enabled || logging_disabled ||
                            room_no_longer_anon || room_now_semi_anon || room_now_fully_anon) {
                        this.getRoomFeatures();
                    }
                },

                onMessage (stanza) {
                    /* Handler for all MUC messages sent to this chat room.
                     *
                     * Parameters:
                     *  (XMLElement) stanza: The message stanza.
                     */
                    this.fetchFeaturesIfConfigurationChanged(stanza);

                    const original_stanza = stanza,
                          forwarded = stanza.querySelector('forwarded');
                    let delay;
                    if (!_.isNull(forwarded)) {
                        stanza = forwarded.querySelector('message');
                        delay = forwarded.querySelector('delay');
                    }
                    const jid = stanza.getAttribute('from'),
                        resource = Strophe.getResourceFromJid(jid),
                        sender = resource && Strophe.unescapeNode(resource) || '',
                        subject = _.propertyOf(stanza.querySelector('subject'))('textContent');

                    if (this.isDuplicate(stanza, original_stanza)) {
                        return;
                    }
                    if (subject) {
                        u.safeSave(this, {'subject': {'author': sender, 'text': subject}});
                    }
                    if (sender === '') {
                        return;
                    }
                    this.incrementUnreadMsgCounter(original_stanza);
                    this.createMessage(stanza, delay, original_stanza);
                    if (sender !== this.get('nick')) {
                        // We only emit an event if it's not our own message
                        _converse.emit('message', {'stanza': original_stanza, 'chatbox': this});
                    }
                },

                onPresence (pres) {
                    /* Handles all MUC presence stanzas.
                     *
                     * Parameters:
                     *  (XMLElement) pres: The stanza
                     */
                    if (pres.getAttribute('type') === 'error') {
                        this.save('connection_status', converse.ROOMSTATUS.DISCONNECTED);
                        return;
                    }
                    const is_self = pres.querySelector("status[code='110']");
                    if (is_self && pres.getAttribute('type') !== 'unavailable') {
                        this.onOwnPresence(pres);
                    }
                    this.updateOccupantsOnPresence(pres);
                    if (this.get('role') !== 'none' && this.get('connection_status') === converse.ROOMSTATUS.CONNECTING) {
                        this.save('connection_status', converse.ROOMSTATUS.CONNECTED);
                    }
                },
 
                onOwnPresence (pres) {
                    /* Handles a received presence relating to the current
                     * user.
                     *
                     * For locked rooms (which are by definition "new"), the
                     * room will either be auto-configured or created instantly
                     * (with default config) or a configuration room will be
                     * rendered.
                     *
                     * If the room is not locked, then the room will be
                     * auto-configured only if applicable and if the current
                     * user is the room's owner.
                     *
                     * Parameters:
                     *  (XMLElement) pres: The stanza
                     */
                    this.saveAffiliationAndRole(pres);

                    const locked_room = pres.querySelector("status[code='201']");
                    if (locked_room) {
                        if (this.get('auto_configure')) {
                            this.autoConfigureChatRoom().then(this.getRoomFeatures.bind(this));
                        } else if (_converse.muc_instant_rooms) {
                            // Accept default configuration
                            this.saveConfiguration().then(this.getRoomFeatures.bind(this));
                        } else {
                            this.trigger('configurationNeeded');
                            return; // We haven't yet entered the room, so bail here.
                        }
                    } else if (!this.get('features_fetched')) {
                        // The features for this room weren't fetched.
                        // That must mean it's a new room without locking
                        // (in which case Prosody doesn't send a 201 status),
                        // otherwise the features would have been fetched in
                        // the "initialize" method already.
                        if (this.get('affiliation') === 'owner' && this.get('auto_configure')) {
                            this.autoConfigureChatRoom().then(this.getRoomFeatures.bind(this));
                        } else {
                            this.getRoomFeatures();
                        }
                    }
                    this.save('connection_status', converse.ROOMSTATUS.ENTERED);
                },

                isUserMentioned (message) {
                    /* Returns a boolean to indicate whether the current user
                     * was mentioned in a message.
                     *
                     * Parameters:
                     *  (String): The text message
                     */
                    return (new RegExp(`\\b${this.get('nick')}\\b`)).test(message);
                },

                incrementUnreadMsgCounter (stanza) {
                    /* Given a newly received message, update the unread counter if
                     * necessary.
                     *
                     * Parameters:
                     *  (XMLElement): The <messsage> stanza
                     */
                    const body = stanza.querySelector('body');
                    if (_.isNull(body)) {
                        return; // The message has no text
                    }
                    if (u.isNewMessage(stanza) && this.newMessageWillBeHidden()) {
                        const settings = {'num_unread_general': this.get('num_unread_general') + 1};
                        if (this.isUserMentioned(body.textContent)) {
                            settings.num_unread = this.get('num_unread') + 1;
                            _converse.incrementMsgCounter();
                        }
                        this.save(settings);
                    }
                },

                clearUnreadMsgCounter() {
                    u.safeSave(this, {
                        'num_unread': 0,
                        'num_unread_general': 0
                    });
                }
            });


            _converse.ChatRoomOccupant = Backbone.Model.extend({
                initialize (attributes) {
                    this.set(_.extend({
                        'id': _converse.connection.getUniqueId(),
                    }, attributes));
                }
            });


            _converse.ChatRoomOccupants = Backbone.Collection.extend({
                model: _converse.ChatRoomOccupant,

                comparator (occupant1, occupant2) {
                    const role1 = occupant1.get('role') || 'none';
                    const role2 = occupant2.get('role') || 'none';
                    if (MUC_ROLE_WEIGHTS[role1] === MUC_ROLE_WEIGHTS[role2]) {
                        const nick1 = occupant1.get('nick').toLowerCase();
                        const nick2 = occupant2.get('nick').toLowerCase();
                        return nick1 < nick2 ? -1 : (nick1 > nick2? 1 : 0);
                    } else  {
                        return MUC_ROLE_WEIGHTS[role1] < MUC_ROLE_WEIGHTS[role2] ? -1 : 1;
                    }
                },
            });


            _converse.RoomsPanelModel = Backbone.Model.extend({
                defaults: {
                    'muc_domain': '',
                },
            });


            _converse.onDirectMUCInvitation = function (message) {
                /* A direct MUC invitation to join a room has been received
                 * See XEP-0249: Direct MUC invitations.
                 *
                 * Parameters:
                 *  (XMLElement) message: The message stanza containing the
                 *        invitation.
                 */
                const x_el = sizzle('x[xmlns="jabber:x:conference"]', message).pop(),
                    from = Strophe.getBareJidFromJid(message.getAttribute('from')),
                    room_jid = x_el.getAttribute('jid'),
                    reason = x_el.getAttribute('reason');

                let contact = _converse.roster.get(from),
                    result;

                if (_converse.auto_join_on_invite) {
                    result = true;
                } else {
                    // Invite request might come from someone not your roster list
                    contact = contact? contact.get('fullname'): Strophe.getNodeFromJid(from);
                    if (!reason) {
                        result = confirm(
                            __("%1$s has invited you to join a chat room: %2$s", contact, room_jid)
                        );
                    } else {
                        result = confirm(
                            __('%1$s has invited you to join a chat room: %2$s, and left the following reason: "%3$s"',
                                contact, room_jid, reason)
                        );
                    }
                }
                if (result === true) {
                    const chatroom = _converse.openChatRoom(
                        room_jid, {'password': x_el.getAttribute('password') });

                    if (chatroom.get('connection_status') === converse.ROOMSTATUS.DISCONNECTED) {
                        _converse.chatboxviews.get(room_jid).join();
                    }
                }
            };

            if (_converse.allow_muc_invitations) {
                const registerDirectInvitationHandler = function () {
                    _converse.connection.addHandler(
                        function (message) {
                            _converse.onDirectMUCInvitation(message);
                            return true;
                        }, 'jabber:x:conference', 'message');
                };
                _converse.on('connected', registerDirectInvitationHandler);
                _converse.on('reconnected', registerDirectInvitationHandler);
            }

            const getChatRoom = function (jid, attrs, create) {
                jid = jid.toLowerCase();
                attrs.type = converse.CHATROOMS_TYPE;
                attrs.id = jid;
                attrs.box_id = b64_sha1(jid)
                return _converse.chatboxes.getChatBox(jid, attrs, create);
            };

            const createChatRoom = function (jid, attrs) {
                return getChatRoom(jid, attrs, true);
            };

            function autoJoinRooms () {
                /* Automatically join chat rooms, based on the
                 * "auto_join_rooms" configuration setting, which is an array
                 * of strings (room JIDs) or objects (with room JID and other
                 * settings).
                 */
                _.each(_converse.auto_join_rooms, function (room) {
                    if (_converse.chatboxes.where({'jid': room}).length) {
                        return;
                    }
                    if (_.isString(room)) {
                        _converse.api.rooms.open(room);
                    } else if (_.isObject(room)) {
                        _converse.api.rooms.open(room.jid, room.nick);
                    } else {
                        _converse.log(
                            'Invalid room criteria specified for "auto_join_rooms"',
                            Strophe.LogLevel.ERROR);
                    }
                });
                _converse.emit('roomsAutoJoined');
            }


            function reconnectToChatRooms () {
                /* Upon a reconnection event from converse, join again
                 * all the open chat rooms.
                 */
                _converse.chatboxviews.each(function (view) {
                    if (view.model.get('type') === converse.CHATROOMS_TYPE) {
                        view.model.save('connection_status', converse.ROOMSTATUS.DISCONNECTED);
                        view.model.registerHandlers();
                        view.join();
                        view.fetchMessages();
                    }
                });
            }

            function disconnectChatRooms () {
                /* When disconnecting, or reconnecting, mark all chat rooms as
                 * disconnected, so that they will be properly entered again
                 * when fetched from session storage.
                 */
                _converse.chatboxes.each(function (model) {
                    if (model.get('type') === converse.CHATROOMS_TYPE) {
                        model.save('connection_status', converse.ROOMSTATUS.DISCONNECTED);
                    }
                });
            }

            /************************ BEGIN Event Handlers ************************/
            _converse.on('addClientFeatures', () => {
                if (_converse.allow_muc) {
                    _converse.connection.disco.addFeature(Strophe.NS.MUC);
                }
                if (_converse.allow_muc_invitations) {
                    _converse.connection.disco.addFeature('jabber:x:conference'); // Invites
                }
            });
            _converse.on('chatBoxesFetched', autoJoinRooms);
            _converse.on('reconnected', reconnectToChatRooms);
            _converse.on('reconnecting', disconnectChatRooms);
            _converse.on('disconnecting', disconnectChatRooms);
            /************************ END Event Handlers ************************/


            /************************ BEGIN API ************************/
            // We extend the default converse.js API to add methods specific to MUC chat rooms.
            _.extend(_converse.api, {
                'rooms': {
                    'close' (jids) {
                        if (_.isUndefined(jids)) {
                            // FIXME: can't access views here
                            _converse.chatboxviews.each(function (view) {
                                if (view.is_chatroom && view.model) {
                                    view.close();
                                }
                            });
                        } else if (_.isString(jids)) {
                            const view = _converse.chatboxviews.get(jids);
                            if (view) { view.close(); }
                        } else {
                            _.each(jids, function (jid) {
                                const view = _converse.chatboxviews.get(jid);
                                if (view) { view.close(); }
                            });
                        }
                    },
                    'create' (jids, attrs) {
                        if (_.isString(attrs)) {
                            attrs = {'nick': attrs};
                        } else if (_.isUndefined(attrs)) {
                            attrs = {};
                        }
                        if (_.isUndefined(attrs.maximize)) {
                            attrs.maximize = false;
                        }
                        if (!attrs.nick && _converse.muc_nickname_from_jid) {
                            attrs.nick = Strophe.getNodeFromJid(_converse.bare_jid);
                        }
                        if (_.isUndefined(jids)) {
                            throw new TypeError('rooms.create: You need to provide at least one JID');
                        } else if (_.isString(jids)) {
                            return createChatRoom(jids, attrs);
                        }
                        return _.map(jids, _.partial(createChatRoom, _, attrs));
                    },
                    'open' (jids, attrs) {
                        if (_.isUndefined(jids)) {
                            throw new TypeError('rooms.open: You need to provide at least one JID');
                        } else if (_.isString(jids)) {
                            return _converse.api.rooms.create(jids, attrs).trigger('show');
                        }
                        return _.map(jids, (jid) => _converse.api.rooms.create(jid, attrs).trigger('show'));
                    },
                    'get' (jids, attrs, create) {
                        if (_.isString(attrs)) {
                            attrs = {'nick': attrs};
                        } else if (_.isUndefined(attrs)) {
                            attrs = {};
                        }
                        if (_.isUndefined(jids)) {
                            const result = [];
                            _converse.chatboxes.each(function (chatbox) {
                                if (chatbox.get('type') === converse.CHATROOMS_TYPE) {
                                    result.push(chatbox);
                                }
                            });
                            return result;
                        }
                        if (!attrs.nick) {
                            attrs.nick = Strophe.getNodeFromJid(_converse.bare_jid);
                        }
                        if (_.isString(jids)) {
                            return getChatRoom(jids, attrs);
                        }
                        return _.map(jids, _.partial(getChatRoom, _, attrs));
                    }
                }
            });
            /************************ END API ************************/
        }
    });
}));<|MERGE_RESOLUTION|>--- conflicted
+++ resolved
@@ -186,7 +186,6 @@
                     );
                 },
 
-<<<<<<< HEAD
                 initialize() {
                     this.constructor.__super__.initialize.apply(this, arguments);
                     this.occupants = new _converse.ChatRoomOccupants();
@@ -335,7 +334,8 @@
                     const room = this.get('jid');
                     const jid = Strophe.getBareJidFromJid(room);
                     return jid + (nick !== null ? `/${nick}` : "");
-=======
+                },
+                
                 sendChatRoomFile (text, to) {
                     const msgid = _converse.connection.getUniqueId();
                     const stanza = $msg({
@@ -346,7 +346,6 @@
                     }).c("body").t(text).up()
                       .c("x", {'xmlns': Strophe.NS.OUTOFBAND}).c('url').t(text).up();
                       _converse.connection.send(stanza);
->>>>>>> c9a9d011
                 },
 
                 directInvite (recipient, reason) {
