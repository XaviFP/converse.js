// Converse.js (A browser based XMPP chat client)
// https://conversejs.org
//
// Copyright (c) 2012-2017, Jan-Carel Brand <jc@opkode.com>
// Licensed under the Mozilla Public License (MPLv2)
//
/**
 * @module converse-dragresize
 */
import "converse-chatview";
import "converse-controlbox";
import converse from "@converse/headless/converse-core";
import tpl_dragresize from "templates/dragresize.html";

const { _ } = converse.env;

function renderDragResizeHandles (_converse, view) {
    const flyout = view.el.querySelector('.box-flyout');
    const div = document.createElement('div');
    div.innerHTML = tpl_dragresize();
    flyout.insertBefore(
        div,
        flyout.firstChild
    );
}


converse.plugins.add('converse-dragresize', {
    /* Plugin dependencies are other plugins which might be
     * overridden or relied upon, and therefore need to be loaded before
     * this plugin.
     *
     * If the setting "strict_plugin_dependencies" is set to true,
     * an error will be raised if the plugin is not found. By default it's
     * false, which means these plugins are only loaded opportunistically.
     *
     * NB: These plugins need to have already been loaded via require.js.
     */
<<<<<<< HEAD
    dependencies: ["converse-chatview", "converse-headlines-view", "converse-muc-views"],
=======
    dependencies: ["converse-chatview", "converse-headline", "converse-muc-views", "converse-mouse-events"],
>>>>>>> b94e5653

    enabled (_converse) {
        return _converse.view_mode == 'overlayed';
    },

    overrides: {
        // Overrides mentioned here will be picked up by converse.js's
        // plugin architecture they will replace existing methods on the
        // relevant objects or classes.
        ChatBox: {
            initialize () {
                const { _converse } = this.__super__;
                const result = this.__super__.initialize.apply(this, arguments);
                const height = this.get('height'), width = this.get('width');
                const save = this.get('id') === 'controlbox' ?
                    (attrs) => this.set(attrs) :
                    (attrs) => this.save(attrs);

                save({
                    'height': _converse.applyDragResistance(height, this.get('default_height')),
                    'width': _converse.applyDragResistance(width, this.get('default_width')),
                });
                return result;
            }
        },

        ChatBoxView: {
            events: {
                'mousedown .dragresize-top': 'onStartVerticalResize',
                'mousedown .dragresize-left': 'onStartHorizontalResize',
                'mousedown .dragresize-topleft': 'onStartDiagonalResize'
            },

            render () {
                const result = this.__super__.render.apply(this, arguments);
                renderDragResizeHandles(this.__super__._converse, this);
                this.setWidth();
                return result;
            }
        },

        HeadlinesBoxView: {
            events: {
                'mousedown .dragresize-top': 'onStartVerticalResize',
                'mousedown .dragresize-left': 'onStartHorizontalResize',
                'mousedown .dragresize-topleft': 'onStartDiagonalResize'
            },

            render () {
                const result = this.__super__.render.apply(this, arguments);
                renderDragResizeHandles(this.__super__._converse, this);
                this.setWidth();
                return result;
            }
        },

        ControlBoxView: {
            events: {
                'mousedown .dragresize-top': 'onStartVerticalResize',
                'mousedown .dragresize-left': 'onStartHorizontalResize',
                'mousedown .dragresize-topleft': 'onStartDiagonalResize'
            },

            render () {
                const result = this.__super__.render.apply(this, arguments);
                renderDragResizeHandles(this.__super__._converse, this);
                this.setWidth();
                return result;
            },

            renderLoginPanel () {
                const result = this.__super__.renderLoginPanel.apply(this, arguments);
                this.initDragResize().setDimensions();
                return result;
            },

            renderControlBoxPane () {
                const result = this.__super__.renderControlBoxPane.apply(this, arguments);
                this.initDragResize().setDimensions();
                return result;
            }
        },

        ChatRoomView: {
            events: {
                'mousedown .dragresize-top': 'onStartVerticalResize',
                'mousedown .dragresize-left': 'onStartHorizontalResize',
                'mousedown .dragresize-topleft': 'onStartDiagonalResize'
            },

            render () {
                const result = this.__super__.render.apply(this, arguments);
                renderDragResizeHandles(this.__super__._converse, this);
                this.setWidth();
                return result;
            }
        }
    },

    initialize () {
        /* The initialize function gets called as soon as the plugin is
         * loaded by converse.js's plugin machinery.
         */
        const { _converse } = this;

        _converse.api.settings.update({
            'allow_dragresize': true,
        });

        const dragResizable = {

            initDragResize () {
                const view = this;
                const debouncedSetDimensions = _.debounce(() => view.setDimensions());
                window.addEventListener('resize', view.debouncedSetDimensions)
                this.listenTo(this.model, 'destroy', () => window.removeEventListener('resize', debouncedSetDimensions));

                // Determine and store the default box size.
                // We need this information for the drag-resizing feature.
                const flyout = this.el.querySelector('.box-flyout');
                const style = window.getComputedStyle(flyout);

                if (this.model.get('height') === undefined) {
                    const height = parseInt(style.height.replace(/px$/, ''), 10);
                    const width = parseInt(style.width.replace(/px$/, ''), 10);
                    this.model.set('height', height);
                    this.model.set('default_height', height);
                    this.model.set('width', width);
                    this.model.set('default_width', width);
                }
                const min_width = style['min-width'];
                const min_height = style['min-height'];
                this.model.set('min_width', min_width.endsWith('px') ? Number(min_width.replace(/px$/, '')) :0);
                this.model.set('min_height', min_height.endsWith('px') ? Number(min_height.replace(/px$/, '')) :0);
                // Initialize last known mouse position
                this.prev_pageY = 0;
                this.prev_pageX = 0;
                if (_.get(_converse.connection, 'connected')) {
                    this.height = this.model.get('height');
                    this.width = this.model.get('width');
                }
                return this;
            },

            resize (ev) {
                let diff;
                if (_converse.resizing.direction.indexOf('top') === 0) {
                    diff = ev.pageY - this.prev_pageY;
                    if (diff) {
                        this.height = ((this.height-diff) > (this.model.get('min_height') || 0)) ? (this.height-diff) : this.model.get('min_height');
                        this.prev_pageY = ev.pageY;
                        this.setChatBoxHeight(this.height);
                    }
                }
                if (_.includes(_converse.resizing.direction, 'left')) {
                    diff = this.prev_pageX - ev.pageX;
                    if (diff) {
                        this.width = ((this.width+diff) > (this.model.get('min_width') || 0)) ? (this.width+diff) : this.model.get('min_width');
                        this.prev_pageX = ev.pageX;
                        this.setChatBoxWidth(this.width);
                    }
                }
            },

            setWidth () {
                // If a custom width is applied (due to drag-resizing),
                // then we need to set the width of the .chatbox element as well.
                if (this.model.get('width')) {
                    this.el.style.width = this.model.get('width');
                }
            },

            setDimensions () {
                // Make sure the chat box has the right height and width.
                this.adjustToViewport();
                this.setChatBoxHeight(this.model.get('height'));
                this.setChatBoxWidth(this.model.get('width'));
            },

            setChatBoxHeight (height) {
                if (height) {
                    height = _converse.applyDragResistance(height, this.model.get('default_height'))+'px';
                } else {
                    height = "";
                }
                const flyout_el = this.el.querySelector('.box-flyout');
                if (flyout_el !== null) {
                    flyout_el.style.height = height;
                }
            },

            setChatBoxWidth (width) {
                if (width) {
                    width = _converse.applyDragResistance(width, this.model.get('default_width'))+'px';
                } else {
                    width = "";
                }
                this.el.style.width = width;
                const flyout_el = this.el.querySelector('.box-flyout');
                if (flyout_el !== null) {
                    flyout_el.style.width = width;
                }
            },

            adjustToViewport () {
                /* Event handler called when viewport gets resized. We remove
                 * custom width/height from chat boxes.
                 */
                const viewport_width = Math.max(document.documentElement.clientWidth, window.innerWidth || 0);
                const viewport_height = Math.max(document.documentElement.clientHeight, window.innerHeight || 0);
                if (viewport_width <= 480) {
                    this.model.set('height', undefined);
                    this.model.set('width', undefined);
                } else if (viewport_width <= this.model.get('width')) {
                    this.model.set('width', undefined);
                } else if (viewport_height <= this.model.get('height')) {
                    this.model.set('height', undefined);
                }
            },

            onStartVerticalResize (ev, trigger=true) {
                if (!_converse.allow_dragresize) { return true; }
                // Record element attributes for mouseMove().
                const flyout = this.el.querySelector('.box-flyout'),
                      style = window.getComputedStyle(flyout);
                this.height = parseInt(style.height.replace(/px$/, ''), 10);
                _converse.resizing = {
                    'chatbox': this,
                    'direction': 'top'
                };
                this.prev_pageY = ev.pageY;
                if (trigger) {
                    /**
                     * Triggered once the user starts to vertically resize a {@link _converse.ChatBoxView}
                     * @event _converse#startVerticalResize
                     * @example _converse.api.listen.on('startVerticalResize', (view) => { ... });
                     */
                    _converse.api.trigger('startVerticalResize', this);
                }
            },

            onStartHorizontalResize (ev, trigger=true) {
                if (!_converse.allow_dragresize) { return true; }
                const flyout = this.el.querySelector('.box-flyout'),
                      style = window.getComputedStyle(flyout);
                this.width = parseInt(style.width.replace(/px$/, ''), 10);
                _converse.resizing = {
                    'chatbox': this,
                    'direction': 'left'
                };
                this.prev_pageX = ev.pageX;
                if (trigger) {
                    /**
                     * Triggered once the user starts to horizontally resize a {@link _converse.ChatBoxView}
                     * @event _converse#startHorizontalResize
                     * @example _converse.api.listen.on('startHorizontalResize', (view) => { ... });
                     */
                    _converse.api.trigger('startHorizontalResize', this);
                }

            },

            onStartDiagonalResize (ev) {
                this.onStartHorizontalResize(ev, false);
                this.onStartVerticalResize(ev, false);
                _converse.resizing.direction = 'topleft';
                /**
                 * Triggered once the user starts to diagonally resize a {@link _converse.ChatBoxView}
                 * @event _converse#startDiagonalResize
                 * @example _converse.api.listen.on('startDiagonalResize', (view) => { ... });
                 */
                _converse.api.trigger('startDiagonalResize', this);
            },
        };
        Object.assign(_converse.ChatBoxView.prototype, dragResizable);

        _converse.api.listen.on('beforeShowingChatView', view => view.initDragResize().setDimensions());
        /************************ END Event Handlers ************************/
    }
});<|MERGE_RESOLUTION|>--- conflicted
+++ resolved
@@ -36,11 +36,7 @@
      *
      * NB: These plugins need to have already been loaded via require.js.
      */
-<<<<<<< HEAD
-    dependencies: ["converse-chatview", "converse-headlines-view", "converse-muc-views"],
-=======
-    dependencies: ["converse-chatview", "converse-headline", "converse-muc-views", "converse-mouse-events"],
->>>>>>> b94e5653
+    dependencies: ["converse-chatview", "converse-headlines-view", "converse-muc-views", "converse-mouse-events"],
 
     enabled (_converse) {
         return _converse.view_mode == 'overlayed';
