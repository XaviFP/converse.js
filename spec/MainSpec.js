--- conflicted
+++ resolved
@@ -136,11 +136,9 @@
                     });
                 }, converse));
             }, converse));
-
         }, converse));
 
         describe("The Contacts Roster", $.proxy(function () {
-
             describe("Pending Contacts", $.proxy(function () {
                 it("do not have a heading if there aren't any", $.proxy(function () {
                     expect(this.rosterview.$el.find('dt#pending-xmpp-contacts').css('display')).toEqual('none');
@@ -369,7 +367,6 @@
             }, converse));
 
             describe("All Contacts", $.proxy(function () {
-
                 it("are saved to, and can be retrieved from, localStorage", $.proxy(function () {
                     var new_attrs, old_attrs, attrs, old_roster;
                     // One contact was declined, so we have 1 less contact then originally
@@ -555,21 +552,6 @@
             }, converse));
         }, converse));
 
-<<<<<<< HEAD
-        describe("The Controlbox Tabs", $.proxy(function () {
-            beforeEach($.proxy(function () {
-                // Close any remaining open chatboxes
-                var i, chatbox, num_chatboxes = this.chatboxes.models.length;
-                for (i=0; i<num_chatboxes; i++) {
-                    chatbox = this.chatboxes.models[i];
-                    if (chatbox.get('id') != 'controlbox') {
-                        this.chatboxesview.views[chatbox.get('id')].closeChat();
-                    }
-                }
-            }, converse));
-
-            it("contains two tabs, 'Contacts' and 'ChatRooms'", $.proxy(function () {
-=======
         describe("A Message Counter", $.proxy(function () {
             it("is incremented when the message is received and the window is not focused", $.proxy(function () {
                 expect(this.msg_counter).toBe(0);
@@ -614,11 +596,19 @@
             }, converse));
         }, converse));
 
-        xdescribe("The Controlbox Tabs", $.proxy(function () {
-            // XXX: Disabled for now, these tests don't pass due to service
-            // discovery changes.
-            it("consist of two tabs, 'Contacts' and 'ChatRooms', of which 'Contacts' is by default visible", $.proxy(function () {
->>>>>>> b84d4519
+        describe("The Controlbox Tabs", $.proxy(function () {
+            beforeEach($.proxy(function () {
+                // Close any remaining open chatboxes
+                var i, chatbox, num_chatboxes = this.chatboxes.models.length;
+                for (i=0; i<num_chatboxes; i++) {
+                    chatbox = this.chatboxes.models[i];
+                    if (chatbox.get('id') != 'controlbox') {
+                        this.chatboxesview.views[chatbox.get('id')].closeChat();
+                    }
+                }
+            }, converse));
+
+            it("contains two tabs, 'Contacts' and 'ChatRooms'", $.proxy(function () {
                 var cbview = this.chatboxesview.views.controlbox;
                 var $panels = cbview.$el.find('#controlbox-panes');
                 expect($panels.children().length).toBe(2);
